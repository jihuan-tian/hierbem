/**
 * @file sauter_quadrature.h
 * @brief Introduction of sauter_quadrature.h
 *
 * @date 2022-03-02
 * @author Jihuan Tian
 */
#ifndef HIERBEM_INCLUDE_SAUTER_QUADRATURE_H_
#define HIERBEM_INCLUDE_SAUTER_QUADRATURE_H_

#include <deal.II/base/logstream.h>
#include <deal.II/base/utilities.h>

#include <deal.II/dofs/dof_accessor.h>
#include <deal.II/dofs/dof_handler.h>

#include <deal.II/fe/fe.h>
#include <deal.II/fe/fe_data.h>

#include <deal.II/grid/tria_accessor.h>

#include <deal.II/lac/full_matrix.h>

#include <cuda_runtime.h>
#include <stdio.h>
#include <stdlib.h>
#include <unistd.h>

#include <algorithm>
#include <atomic>
#include <iostream>
#include <iterator>
#include <mutex>
#include <vector>

#include "bem_kernels.hcu"
#include "bem_values.hcu"
#include "config.h"
#include "cu_bem_values.hcu"
#include "cu_profile.hcu"
#include "cu_qgauss.hcu"
#include "debug_tools.h"
#include "dof_to_cell_topology.h"
#include "hmatrix/hmatrix.h"
#include "mapping/mapping_q_generic_ext.h"
#include "sauter_quadrature_tools.h"

HBEM_NS_OPEN

<<<<<<< HEAD
=======
using namespace dealii;

/**
 * Build the topology for "DoF support point-to-cell" relation.
 *
 * \mynote{2022-06-06 This topology is needed when the continuous finite
 * element such as @p FE_Q is adopted. For the discontinuous finite element
 * such as @p FE_DGQ, the DoFs in a cell are separated from those in other
 * cells. Hence, such point-to-cell topology is not necessary.}
 *
 * @param dof_to_cell_topo
 * @param dof_handler
 * @param fe_index
 */
template <int dim, int spacedim>
void
build_dof_to_cell_topology(
  std::vector<
    std::vector<const typename DoFHandler<dim, spacedim>::cell_iterator *>>
    &dof_to_cell_topo,
  const std::vector<typename DoFHandler<dim, spacedim>::cell_iterator>
                                  &cell_iterators_in_dof_handler,
  const DoFHandler<dim, spacedim> &dof_handler,
  const unsigned int               fe_index = 0)
{
  const types::global_dof_index        n_dofs = dof_handler.n_dofs();
  const FiniteElement<dim, spacedim>  &fe     = dof_handler.get_fe(fe_index);
  const unsigned int                   dofs_per_cell = fe.dofs_per_cell;
  std::vector<types::global_dof_index> local_dof_indices(dofs_per_cell);

  dof_to_cell_topo.resize(n_dofs);

  for (const auto &cell : cell_iterators_in_dof_handler)
    {
      cell->get_dof_indices(local_dof_indices);
      for (auto dof_index : local_dof_indices)
        {
          dof_to_cell_topo[dof_index].push_back(&cell);
        }
    }
}


template <int dim, int spacedim>
void
build_dof_to_cell_topology(
  DofToCellTopology<dim, spacedim> &dof_to_cell_topo,
  const std::vector<typename DoFHandler<dim, spacedim>::cell_iterator>
                                  &cell_iterators_in_dof_handler,
  const DoFHandler<dim, spacedim> &dof_handler,
  const unsigned int               fe_index = 0)
{
  const types::global_dof_index        n_dofs = dof_handler.n_dofs();
  const FiniteElement<dim, spacedim>  &fe     = dof_handler.get_fe(fe_index);
  const unsigned int                   dofs_per_cell = fe.dofs_per_cell;
  std::vector<types::global_dof_index> local_dof_indices(dofs_per_cell);

  dof_to_cell_topo.topology.resize(n_dofs);
  dof_to_cell_topo.max_cells_per_dof = 0;

  for (const auto &cell : cell_iterators_in_dof_handler)
    {
      cell->get_dof_indices(local_dof_indices);
      for (auto dof_index : local_dof_indices)
        {
          dof_to_cell_topo.topology[dof_index].push_back(&cell);
        }
    }

  for (const auto &dof_to_cells : dof_to_cell_topo.topology)
    {
      if (dof_to_cells.size() > dof_to_cell_topo.max_cells_per_dof)
        {
          dof_to_cell_topo.max_cells_per_dof = dof_to_cells.size();
        }
    }
}


/**
 * Build the topology for "DoF support point-to-cell" relation.
 *
 * This version handles the case when a subset of the complete DoFs contained
 * in a DoF handler is selected. This case is met in the DoF handlers for
 * Dirichlet space in the mixed boundary value problem. Therefore, a map from
 * local to full DoF indices is passed.
 *
 * \mynote{2022-06-06 This topology is needed when the continuous finite
 * element such as @p FE_Q is adopted. For the discontinuous finite element
 * such as @p FE_DGQ, the DoFs in a cell are separated from those in other
 * cells. Hence, such point-to-cell topology is not necessary.}
 *
 * @param dof_to_cell_topo
 * @param dof_handler
 * @param map_from_local_to_full_dof_indices
 * @param fe_index
 */
//  template <int dim, int spacedim>
//  void
//  build_dof_to_cell_topology(
//    std::vector<std::vector<unsigned int>> &dof_to_cell_topo,
//    const DoFHandler<dim, spacedim> &       dof_handler,
//    const std::vector<types::global_dof_index>
//      &                map_from_local_to_full_dof_indices,
//    const unsigned int fe_index = 0)
//  {
//    const types::global_dof_index n_dofs =
//      map_from_local_to_full_dof_indices.size();
//    const FiniteElement<dim, spacedim> & fe = dof_handler.get_fe(fe_index);
//    const unsigned int                   dofs_per_cell = fe.dofs_per_cell;
//    std::vector<types::global_dof_index> local_dof_indices(dofs_per_cell);
//
//    dof_to_cell_topo.resize(n_dofs);
//
//    /**
//     * Iterate over each active cell in the triangulation and extract the
//     DoF
//     * indices.
//     */
//    dof_handler.
//    for (const typename DoFHandler<dim, spacedim>::active_cell_iterator
//    &cell :
//         dof_handler.active_cell_iterators())
//      {
//        cell->get_dof_indices(local_dof_indices);
//        for (auto dof_index : local_dof_indices)
//          {
//            dof_to_cell_topo[dof_index].push_back(cell->active_cell_index());
//          }
//      }
//  }


/**
 * Get the DoF indices associated with the cell vertices from a list of DoF
 * indices which have been arranged in either the forward or backward
 * lexicographic order. In this overloaded version, the results are returned
 * in an array as the function's return value.
 *
 * \mynote{There are <code>GeometryInfo<dim>::vertices_per_cell</code>
 * vertices in the returned array, among which the last two vertex DoF indices
 * have been swapped in this function so that the whole list of vertex DoF
 * indices in the returned array are arranged in either the clockwise or
 * counter clockwise order instead of the original lexicographic(zigzag)
 * order.}
 *
 * @param fe
 * @param dof_indices List of DoF indices in either the forward or backward
 * lexicographic order.
 * @return List of DoF indices for the cell vertices or corners with the last
 * two swapped.
 */
template <int dim, int spacedim>
std::array<types::global_dof_index, GeometryInfo<dim>::vertices_per_cell>
get_vertex_dof_indices_swapped(
  const FiniteElement<dim, spacedim>         &fe,
  const std::vector<types::global_dof_index> &dof_indices)
{
  Assert(dim == 2, ExcNotImplemented());

  std::array<types::global_dof_index, GeometryInfo<dim>::vertices_per_cell>
    vertex_dof_indices;

>>>>>>> 60e2842b
  /**
   * When the finite element is L2, such as @p FE_DGQ, its member
   * @p dofs_per_face is 0. Therefore, here we manually calculate the number
   * of DoFs per face.
   */
  const unsigned int dofs_per_face =
    fe.dofs_per_face > 0 ?
      fe.dofs_per_face :
      static_cast<unsigned int>(
        dealii::Utilities::fixed_power<dim - 1>(fe.degree + 1));

  vertex_dof_indices[0] = dof_indices[0];
  vertex_dof_indices[1] = dof_indices[dofs_per_face - 1];
  vertex_dof_indices[2] = dof_indices[dof_indices.size() - 1];
  vertex_dof_indices[3] =
    dof_indices[dof_indices.size() - 1 - (dofs_per_face - 1)];

  return vertex_dof_indices;
}


/**
 * Get the DoF indices associated with the cell vertices from a list of DoF
 * indices which have been arranged in either the forward or backward
 * lexicographic order. In this overloaded version, the results are returned
 * in an array as the last argument of this function.
 *
 * \mynote{There are <code>GeometryInfo<dim>::vertices_per_cell</code>
 * vertices in the returned array, among which the last two vertex DoF indices
 * have been swapped in this function so that the whole list of vertex DoF
 * indices in the returned array are arranged in either the clockwise or
 * counter clockwise order instead of the original lexicographic(zigzag)
 * order.}
 *
 * @param fe
 * @param dof_indices List of DoF indices in either the forward or backward
 * lexicographic order.
 * @param vertex_dof_indices [out] List of DoF indices for the cell vertices
 * or corners with the last two swapped.
 */
template <int dim, int spacedim>
void
get_vertex_dof_indices_swapped(
  const FiniteElement<dim, spacedim>         &fe,
  const std::vector<types::global_dof_index> &dof_indices,
  std::array<types::global_dof_index, GeometryInfo<dim>::vertices_per_cell>
    &vertex_dof_indices)
{
  Assert(dim == 2, ExcNotImplemented());

  /**
   * When the finite element is L2, such as @p FE_DGQ, its member
   * @p dofs_per_face is 0. Therefore, here we manually calculate the number
   * of DoFs per face.
   */
  const unsigned int dofs_per_face =
    fe.dofs_per_face > 0 ?
      fe.dofs_per_face :
      static_cast<unsigned int>(
        dealii::Utilities::fixed_power<dim - 1>(fe.degree + 1));

  vertex_dof_indices[0] = dof_indices[0];
  vertex_dof_indices[1] = dof_indices[dofs_per_face - 1];
  vertex_dof_indices[2] = dof_indices[dof_indices.size() - 1];
  vertex_dof_indices[3] =
    dof_indices[dof_indices.size() - 1 - (dofs_per_face - 1)];
}


/**
 * Get the local index for the starting vertex in the cell by checking
 * the list of numbers assigned to cell vertices with the last two swapped.
 *
 * \mynote{There are two cases to be processed here, common edge and common
 * vertex.
 * 1. In the common edge case, there are two DoF indices in the vector
 * <code>vertex_dof_index_intersection</code>. Then their array indices wrt.
 * the vector <code>local_vertex_dof_indices_swapped</code> will be
 * searched. By considering this vector as a closed loop list, the two DoF
 * indices in this vector are successively located and the first one of which
 * is the vertex to start subsequent DoF traversing.
 * 2. In the common vertex case, since there is only one DoF index in the
 * vector @p vertex_dof_index_intersection, this vertex is the starting point.}
 *
 * @param common_vertex_dof_indices The vector storing the pairs of vertex
 * DoF indices in \f$K_x\f$ and \f$K_y\f$, which share common vertices.
 * @param local_vertex_dof_indices_swapped Vertex DoF indices with the last
 * two swapped, which have been obtained from the function
 * @p get_vertex_dof_indices_swapped.
 * @param is_first_cell If the common vertex DoF indices in the first cell or
 * the second cell are to be extracted.
 * @return The array index for the starting vertex, wrt. the original list of
 * vertex DoF indices, i.e. the last two elements of which are not swapped.
 */
template <int vertices_per_cell>
unsigned int
get_start_vertex_local_index_in_cell_from_vertex_numbers(
  const std::vector<std::pair<unsigned int, unsigned int>>
    &common_vertex_pair_local_indices,
  const std::array<unsigned int, vertices_per_cell>
            &vertex_local_indices_in_cell_with_last_two_swapped,
  const bool is_first_cell)
{
  /**
   * The local index of the starting vertex should be in the range [0,
   * vertices_per_cell). Therefore, we use @p vertices_per_cell as its
   * initial invalid value.
   */
  unsigned int starting_vertex_local_index = vertices_per_cell;

  switch (common_vertex_pair_local_indices.size())
    {
        case 2: // Common edge case
        {
          unsigned int first_vertex_local_index;
          unsigned int second_vertex_local_index;

          if (is_first_cell)
            {
              first_vertex_local_index =
                common_vertex_pair_local_indices[0].first;
              second_vertex_local_index =
                common_vertex_pair_local_indices[1].first;
            }
          else
            {
              first_vertex_local_index =
                common_vertex_pair_local_indices[0].second;
              second_vertex_local_index =
                common_vertex_pair_local_indices[1].second;
            }

          typename std::array<unsigned int, vertices_per_cell>::const_iterator
            first_common_vertex_iterator = std::find(
              vertex_local_indices_in_cell_with_last_two_swapped.cbegin(),
              vertex_local_indices_in_cell_with_last_two_swapped.cend(),
              first_vertex_local_index);
          Assert(first_common_vertex_iterator !=
                   vertex_local_indices_in_cell_with_last_two_swapped.cend(),
                 ExcInternalError());

          if ((first_common_vertex_iterator + 1) !=
              vertex_local_indices_in_cell_with_last_two_swapped.cend())
            {
              if (*(first_common_vertex_iterator + 1) ==
                  second_vertex_local_index)
                {
                  starting_vertex_local_index = first_vertex_local_index;
                }
              else
                {
                  starting_vertex_local_index = second_vertex_local_index;
                }
            }
          else
            {
              if ((*vertex_local_indices_in_cell_with_last_two_swapped
                      .cbegin()) == second_vertex_local_index)
                {
                  starting_vertex_local_index = first_vertex_local_index;
                }
              else
                {
                  starting_vertex_local_index = second_vertex_local_index;
                }
            }

          break;
        }
        case 1: // Common vertex case
        {
          starting_vertex_local_index =
            is_first_cell ? common_vertex_pair_local_indices[0].first :
                            common_vertex_pair_local_indices[0].second;

          break;
        }
      default:
        Assert(false, ExcInternalError());
        break;
    }

  return starting_vertex_local_index;
}


/**
 * Permute DoFs support points in real cells and their associated global
 * DoF indices for Sauter quadrature, the behavior of which depends on the
 * detected cell neighboring types.
 *
 * \mynote{This version involves @p PairCellWiseScratchData and
 * @p PairCellWisePerTaskData.
 *
 * @param scratch
 * @param data
 * @param cell_neighboring_type
 * @param kx_cell_iter
 * @param ky_cell_iter
 * @param kx_mapping_info
 * @param ky_mapping_info
 */
template <int dim, int spacedim, typename RangeNumberType = double>
void
permute_dofs_and_mapping_support_points_for_sauter_quad(
  PairCellWiseScratchData<dim, spacedim, RangeNumberType> &scratch,
  PairCellWisePerTaskData<dim, spacedim, RangeNumberType> &data,
  const CellNeighboringType cell_neighboring_type,
  const typename DoFHandler<dim, spacedim>::cell_iterator &kx_cell_iter,
  const typename DoFHandler<dim, spacedim>::cell_iterator &ky_cell_iter,
  const MappingInfo<dim, spacedim>                        &kx_mapping_info,
  const MappingInfo<dim, spacedim>                        &ky_mapping_info)
{
  // Geometry information.
  const unsigned int vertices_per_cell = GeometryInfo<dim>::vertices_per_cell;

  const FiniteElement<dim, spacedim> &kx_fe = kx_cell_iter->get_fe();
  const FiniteElement<dim, spacedim> &ky_fe = ky_cell_iter->get_fe();

  switch (cell_neighboring_type)
    {
        case SamePanel: {
          Assert(scratch.common_vertex_pair_local_indices.size() ==
                   vertices_per_cell,
                 ExcInternalError());

          /**
           * Permute mapping support points from hierarchic into lexicographic
           * order.
           */
          permute_vector(scratch.kx_mapping_support_points_in_default_order,
                         kx_mapping_info.get_lexicographic_numberings()[0],
                         scratch.kx_mapping_support_points_permuted);
          permute_vector(scratch.ky_mapping_support_points_in_default_order,
                         ky_mapping_info.get_lexicographic_numberings()[0],
                         scratch.ky_mapping_support_points_permuted);

          /**
           * Permute DoF indices in the finite elements.
           */
          if (kx_fe.dofs_per_cell > 1)
            {
              permute_vector(scratch.kx_local_dof_indices_in_default_dof_order,
                             scratch.kx_fe_poly_space_numbering_inverse,
                             data.kx_local_dof_indices_permuted);
            }
          else
            {
              /**
               * Handle the case when the finite element order is 0, i.e. for
               * @p FE_DGQ(0). Permutation is not needed.
               */
              data.kx_local_dof_indices_permuted[0] =
                scratch.kx_local_dof_indices_in_default_dof_order[0];
            }

          if (ky_fe.dofs_per_cell > 1)
            {
              /**
               * Get DoF indices in the lexicographic
               * order.
               */
              permute_vector(scratch.ky_local_dof_indices_in_default_dof_order,
                             scratch.ky_fe_poly_space_numbering_inverse,
                             data.ky_local_dof_indices_permuted);
            }
          else
            {
              /**
               * Handle the case when the finite element order is 0, i.e. for
               * @p FE_DGQ. Then there is no permutation needed.
               */
              data.ky_local_dof_indices_permuted[0] =
                scratch.ky_local_dof_indices_in_default_dof_order[0];
            }

          break;
        }
        case CommonEdge: {
          /**
           * This part handles the common edge case of Sauter's quadrature
           * rule.
           * 1. Get the DoF indices in the lexicographic order for \f$K_x\f$.
           * 2. Get the DoF indices in the reversed lexicographic order for
           * \f$K_y\f$.
           * 3. Extract only those DoF indices which are located at cell
           * vertices in \f$K_x\f$ and \f$K_y\f$. N.B. The DoF indices for the
           * last two vertices are swapped, such that the four vertices are in
           * either clockwise or counter clockwise order.
           * 4. Determine the starting vertex for \f$K_x\f$ and regenerate the
           * permutation numbering for traversing in the forward lexicographic
           * order by starting from this vertex.
           * 5. Determine the starting vertex for \f$K_y\f$ and regenerate the
           * permutation numbering for traversing in the backward
           * lexicographic order by starting from this vertex.
           * 6. Apply the newly generated permutation numbering scheme to
           * support points and DoF indices in the original default DoF order.
           */

          Assert(scratch.common_vertex_pair_local_indices.size() ==
                   GeometryInfo<dim>::vertices_per_face,
                 ExcInternalError());

          // Determine the starting vertex index in \f$K_x\f$.
          unsigned int kx_starting_vertex_local_index =
            get_start_vertex_local_index_in_cell_from_vertex_numbers<
              vertices_per_cell>(scratch.common_vertex_pair_local_indices,
                                 {{0, 1, 3, 2}},
                                 true);
          AssertIndexRange(kx_starting_vertex_local_index, vertices_per_cell);

          // Determine the starting vertex index in \f$K_y\f$.
          unsigned int ky_starting_vertex_local_index =
            get_start_vertex_local_index_in_cell_from_vertex_numbers<
              vertices_per_cell>(scratch.common_vertex_pair_local_indices,
                                 {{0, 2, 3, 1}},
                                 false);
          AssertIndexRange(ky_starting_vertex_local_index, vertices_per_cell);

          permute_vector(
            scratch.kx_mapping_support_points_in_default_order,
            kx_mapping_info
              .get_lexicographic_numberings()[kx_starting_vertex_local_index],
            scratch.kx_mapping_support_points_permuted);
          permute_vector(scratch.ky_mapping_support_points_in_default_order,
                         ky_mapping_info.get_reversed_lexicographic_numberings()
                           [ky_starting_vertex_local_index],
                         scratch.ky_mapping_support_points_permuted);

          if (kx_fe.dofs_per_cell > 1)
            {
              // Generate the permutation of DoFs in \f$K_x\f$ by starting
              // from <code>kx_starting_vertex_index</code>.
              generate_forward_dof_permutation(
                kx_fe,
                kx_starting_vertex_local_index,
                scratch.kx_local_dof_permutation);

              permute_vector(scratch.kx_local_dof_indices_in_default_dof_order,
                             scratch.kx_local_dof_permutation,
                             data.kx_local_dof_indices_permuted);
            }
          else
            {
              /**
               * Handle the case when the finite element order is 0, i.e. for
               * @p FE_DGQ. Then there is no permutation needed.
               */
              data.kx_local_dof_indices_permuted[0] =
                scratch.kx_local_dof_indices_in_default_dof_order[0];
            }

          if (ky_fe.dofs_per_cell > 1)
            {
              // Generate the permutation of DoFs in \f$K_y\f$ by starting
              // from <code>ky_starting_vertex_index</code>.
              generate_backward_dof_permutation(
                ky_fe,
                ky_starting_vertex_local_index,
                scratch.ky_local_dof_permutation);

              permute_vector(scratch.ky_local_dof_indices_in_default_dof_order,
                             scratch.ky_local_dof_permutation,
                             data.ky_local_dof_indices_permuted);
            }
          else
            {
              /**
               * Handle the case when the finite element order is 0, i.e. for
               * @p FE_DGQ. Then there is no permutation needed.
               */
              data.ky_local_dof_indices_permuted[0] =
                scratch.ky_local_dof_indices_in_default_dof_order[0];
            }

          break;
        }
        case CommonVertex: {
          Assert(scratch.common_vertex_pair_local_indices.size() == 1,
                 ExcInternalError());

          // Determine the starting vertex index in \f$K_x\f$.
          unsigned int kx_starting_vertex_local_index =
            get_start_vertex_local_index_in_cell_from_vertex_numbers<
              vertices_per_cell>(scratch.common_vertex_pair_local_indices,
                                 {{0, 1, 3, 2}},
                                 true);
          AssertIndexRange(kx_starting_vertex_local_index, vertices_per_cell);

          // Determine the starting vertex index in \f$K_y\f$.
          unsigned int ky_starting_vertex_local_index =
            get_start_vertex_local_index_in_cell_from_vertex_numbers<
              vertices_per_cell>(scratch.common_vertex_pair_local_indices,
                                 {{0, 2, 3, 1}},
                                 false);
          AssertIndexRange(ky_starting_vertex_local_index, vertices_per_cell);

          permute_vector(
            scratch.kx_mapping_support_points_in_default_order,
            kx_mapping_info
              .get_lexicographic_numberings()[kx_starting_vertex_local_index],
            scratch.kx_mapping_support_points_permuted);
          permute_vector(
            scratch.ky_mapping_support_points_in_default_order,
            ky_mapping_info
              .get_lexicographic_numberings()[ky_starting_vertex_local_index],
            scratch.ky_mapping_support_points_permuted);

          if (kx_fe.dofs_per_cell > 1)
            {
              // Generate the permutation of DoFs in \f$K_x\f$ by starting
              // from <code>kx_starting_vertex_index</code>.
              generate_forward_dof_permutation(
                kx_fe,
                kx_starting_vertex_local_index,
                scratch.kx_local_dof_permutation);

              permute_vector(scratch.kx_local_dof_indices_in_default_dof_order,
                             scratch.kx_local_dof_permutation,
                             data.kx_local_dof_indices_permuted);
            }
          else
            {
              /**
               * Handle the case when the finite element order is 0, i.e. for
               * @p FE_DGQ. Then there is no permutation needed.
               */
              data.kx_local_dof_indices_permuted[0] =
                scratch.kx_local_dof_indices_in_default_dof_order[0];
            }

          if (ky_fe.dofs_per_cell > 1)
            {
              // Generate the permutation of DoFs in \f$K_y\f$ by starting
              // from <code>ky_starting_vertex_index</code>.
              generate_forward_dof_permutation(
                ky_fe,
                ky_starting_vertex_local_index,
                scratch.ky_local_dof_permutation);

              permute_vector(scratch.ky_local_dof_indices_in_default_dof_order,
                             scratch.ky_local_dof_permutation,
                             data.ky_local_dof_indices_permuted);
            }
          else
            {
              /**
               * Handle the case when the finite element order is 0, i.e. for
               * @p FE_DGQ. Then there is no permutation needed.
               */
              data.ky_local_dof_indices_permuted[0] =
                scratch.ky_local_dof_indices_in_default_dof_order[0];
            }

          break;
        }
        case Regular: {
          Assert(scratch.common_vertex_pair_local_indices.size() == 0,
                 ExcInternalError());

          /**
           * Permute mapping support points into lexicographic order.
           */
          permute_vector(scratch.kx_mapping_support_points_in_default_order,
                         kx_mapping_info.get_lexicographic_numberings()[0],
                         scratch.kx_mapping_support_points_permuted);
          permute_vector(scratch.ky_mapping_support_points_in_default_order,
                         ky_mapping_info.get_lexicographic_numberings()[0],
                         scratch.ky_mapping_support_points_permuted);

          if (kx_fe.dofs_per_cell > 1)
            {
              permute_vector(scratch.kx_local_dof_indices_in_default_dof_order,
                             scratch.kx_fe_poly_space_numbering_inverse,
                             data.kx_local_dof_indices_permuted);
            }
          else
            {
              /**
               * Handle the case when the finite element order is 0, i.e. for
               * @p FE_DGQ. Then there is no permutation needed.
               */
              data.kx_local_dof_indices_permuted[0] =
                scratch.kx_local_dof_indices_in_default_dof_order[0];
            }

          if (ky_fe.dofs_per_cell > 1)
            {
              permute_vector(scratch.ky_local_dof_indices_in_default_dof_order,
                             scratch.ky_fe_poly_space_numbering_inverse,
                             data.ky_local_dof_indices_permuted);
            }
          else
            {
              /**
               * Handle the case when the finite element order is 0, i.e. for
               * @p FE_DGQ. Then there is no permutation needed.
               */
              data.ky_local_dof_indices_permuted[0] =
                scratch.ky_local_dof_indices_in_default_dof_order[0];
            }

          break;
        }
        default: {
          Assert(false, ExcInternalError());
        }
    }

  /**
   * @internal Extract two components from the permuted mapping support
   * points.
   */
  for (unsigned int i = 0; i < kx_mapping_info.get_data()->n_shape_functions;
       i++)
    {
      scratch.kx_mapping_support_points_permuted_xy_components[i](0) =
        scratch.kx_mapping_support_points_permuted[i](0);
      scratch.kx_mapping_support_points_permuted_xy_components[i](1) =
        scratch.kx_mapping_support_points_permuted[i](1);

      scratch.kx_mapping_support_points_permuted_yz_components[i](0) =
        scratch.kx_mapping_support_points_permuted[i](1);
      scratch.kx_mapping_support_points_permuted_yz_components[i](1) =
        scratch.kx_mapping_support_points_permuted[i](2);

      scratch.kx_mapping_support_points_permuted_zx_components[i](0) =
        scratch.kx_mapping_support_points_permuted[i](2);
      scratch.kx_mapping_support_points_permuted_zx_components[i](1) =
        scratch.kx_mapping_support_points_permuted[i](0);
    }

  for (unsigned int i = 0; i < ky_mapping_info.get_data()->n_shape_functions;
       i++)
    {
      scratch.ky_mapping_support_points_permuted_xy_components[i](0) =
        scratch.ky_mapping_support_points_permuted[i](0);
      scratch.ky_mapping_support_points_permuted_xy_components[i](1) =
        scratch.ky_mapping_support_points_permuted[i](1);

      scratch.ky_mapping_support_points_permuted_yz_components[i](0) =
        scratch.ky_mapping_support_points_permuted[i](1);
      scratch.ky_mapping_support_points_permuted_yz_components[i](1) =
        scratch.ky_mapping_support_points_permuted[i](2);

      scratch.ky_mapping_support_points_permuted_zx_components[i](0) =
        scratch.ky_mapping_support_points_permuted[i](2);
      scratch.ky_mapping_support_points_permuted_zx_components[i](1) =
        scratch.ky_mapping_support_points_permuted[i](0);
    }
}


/**
 * @brief
 */
namespace CUDAWrappers
{
  extern cudaDeviceProp device_properties;

  /**
   * @brief Determine the dimensions of block rectangle and thread rectangle
   * for CUDA parallelization over Sauter quadrature points.
   *
   * N.B. The allocation of thread blocks are enough to cover all quadrature
   * points. Therefore, there is no for-loop inside related kernel functions.
   *
   * @tparam RangeNumberType
   * @tparam dim
   * @tparam spacedim
   * @param cell_neighboring_type
   * @param bem_values
   * @param blocks_rect
   * @param threads_rect
   */
  template <int dim, int spacedim, typename RangeNumberType = double>
  void
  configure_thread_blocks_for_sauter_quadrature_points(
    const CellNeighboringType                            cell_neighboring_type,
    const CUDABEMValues<dim, spacedim, RangeNumberType> &bem_values,
    dim3                                                &blocks_rect,
    dim3                                                &threads_rect)
  {
    switch (cell_neighboring_type)
      {
          case SamePanel: {
            threads_rect.x = 32;
            threads_rect.y = 8;

            blocks_rect.x = (bem_values.quad_rule_for_same_panel.size() +
                             threads_rect.x - 1) /
                            threads_rect.x;
            blocks_rect.y = 1;

            break;
          }
          case CommonEdge: {
            threads_rect.x = 32;
            threads_rect.y = 6;

            blocks_rect.x = (bem_values.quad_rule_for_common_edge.size() +
                             threads_rect.x - 1) /
                            threads_rect.x;
            blocks_rect.y = 1;

            break;
          }
          case CommonVertex: {
            threads_rect.x = 32;
            threads_rect.y = 4;

            blocks_rect.x = (bem_values.quad_rule_for_common_vertex.size() +
                             threads_rect.x - 1) /
                            threads_rect.x;
            blocks_rect.y = 1;

            break;
          }
          case Regular: {
            threads_rect.x = 32;
            threads_rect.y = 1;

            blocks_rect.x =
              (bem_values.quad_rule_for_regular.size() + threads_rect.x - 1) /
              threads_rect.x;
            blocks_rect.y = 1;

            break;
          }
          default: {
            threads_rect.x = 32;
            threads_rect.y = 1;

            blocks_rect.x = 1;
            blocks_rect.y = 1;

            break;
          }
      }
  }


  /**
   * Precalculate surface Jacobians, normal vectors and quadrature points in
   * the real cell to be used in the Sauter quadrature (for same panel cell
   * neighboring type). This function runs on the GPU device.
   *
   * 2D thread grid is adopted. The X direction is associated with quadrature
   * point index, while the Y direction is associated with k3 index.
   *
   * \mynote{Since this is a @p __global__ function, the parameters should be
   * passed by value.}
   *
   * \alert{Computation of the Jacobian matrix as well as related quantities
   * such as normal vector, covariant transformation matrix, metric tensor,
   * etc., is related to the mapping object and has nothing to do with the
   * finite element. A mapping object is used to describe geometry, while a
   * finite element object is used to describe the ansatz or test functions.}
   *
   * @tparam dim
   * @tparam spacedim
   * @tparam RangeNumberType
   * @param bem_values
   * @param kx_mapping_index
   * @param ky_mapping_index
   * @param kx_mapping_n_shape_functions
   * @param ky_mapping_n_shape_functions
   * @param is_kx_normal_inward
   * @param is_ky_normal_inward
   * @param scratch_data
   */
  template <int dim, int spacedim, typename RangeNumberType = double>
  __global__ void
  calc_jacobian_normals_for_sauter_quad_same_panel(
    const CUDABEMValues<dim, spacedim, RangeNumberType> bem_values,
    const unsigned int                                  kx_mapping_index,
    const unsigned int                                  ky_mapping_index,
    const unsigned int kx_mapping_n_shape_functions,
    const unsigned int ky_mapping_n_shape_functions,
    const bool         is_kx_normal_inward,
    const bool         is_ky_normal_inward,
    CUDAPairCellWiseScratchData<dim, spacedim, RangeNumberType> scratch_data)
  {
    // Thread index in the X direction, which is mapped to the quadrature
    // point index.
    const unsigned int current_quad_point_index =
      gridDim.x * blockDim.x * blockIdx.y +
      (blockIdx.x * blockDim.x + threadIdx.x);

    if (current_quad_point_index < bem_values.quad_rule_for_same_panel.size())
      {
        scratch_data.kx_jacobians_same_panel(threadIdx.y,
                                             current_quad_point_index) =
          BEMTools::CUDAWrappers::surface_jacobian_det_and_normal_vector(
            threadIdx.y,
            current_quad_point_index,
            bem_values.kx_mapping_shape_grad_matrix_table_for_same_panel,
            kx_mapping_index,
            kx_mapping_n_shape_functions,
            scratch_data.kx_mapping_support_points_permuted_xy_components,
            scratch_data.kx_mapping_support_points_permuted_yz_components,
            scratch_data.kx_mapping_support_points_permuted_zx_components,
            scratch_data.kx_normals_same_panel(threadIdx.y,
                                               current_quad_point_index),
            is_kx_normal_inward);

        scratch_data.ky_jacobians_same_panel(threadIdx.y,
                                             current_quad_point_index) =
          BEMTools::CUDAWrappers::surface_jacobian_det_and_normal_vector(
            threadIdx.y,
            current_quad_point_index,
            bem_values.ky_mapping_shape_grad_matrix_table_for_same_panel,
            ky_mapping_index,
            ky_mapping_n_shape_functions,
            scratch_data.ky_mapping_support_points_permuted_xy_components,
            scratch_data.ky_mapping_support_points_permuted_yz_components,
            scratch_data.ky_mapping_support_points_permuted_zx_components,
            scratch_data.ky_normals_same_panel(threadIdx.y,
                                               current_quad_point_index),
            is_ky_normal_inward);

        BEMTools::CUDAWrappers::
          transform_quad_point_from_unit_to_permuted_real_cell(
            threadIdx.y,
            current_quad_point_index,
            bem_values.kx_mapping_shape_value_table_for_same_panel,
            kx_mapping_index,
            kx_mapping_n_shape_functions,
            scratch_data.kx_mapping_support_points_permuted.data(),
            scratch_data.kx_quad_points_same_panel(threadIdx.y,
                                                   current_quad_point_index));

        BEMTools::CUDAWrappers::
          transform_quad_point_from_unit_to_permuted_real_cell(
            threadIdx.y,
            current_quad_point_index,
            bem_values.ky_mapping_shape_value_table_for_same_panel,
            ky_mapping_index,
            ky_mapping_n_shape_functions,
            scratch_data.ky_mapping_support_points_permuted.data(),
            scratch_data.ky_quad_points_same_panel(threadIdx.y,
                                                   current_quad_point_index));
      }
  }


  /**
   * Precalculate surface Jacobians, normal vectors and qudrature points in
   * the real cell to be used in the Sauter quadrature (for common edge cell
   * neighboring type). This function runs on the GPU device.
   *
   * 2D thread grid is adopted. The X direction is associated with quadrature
   * point index, while the Y direction is associated with k3 index.
   *
   * \mynote{Since this is a @p __global__ function, the parameters should be
   * passed by value.}
   *
   * \alert{Computation of the Jacobian matrix as well as related quantities
   * such as normal vector, covariant transformation matrix, metric tensor,
   * etc., is related to the mapping object and has nothing to do with the
   * finite element. A mapping object is used to describe geometry, while a
   * finite element object is used to describe the ansatz or test functions.}
   *
   * @tparam dim
   * @tparam spacedim
   * @tparam RangeNumberType
   * @param bem_values
   * @param kx_mapping_index
   * @param ky_mapping_index
   * @param kx_mapping_n_shape_functions
   * @param ky_mapping_n_shape_functions
   * @param is_kx_normal_inward
   * @param is_ky_normal_inward
   * @param scratch_data
   */
  template <int dim, int spacedim, typename RangeNumberType = double>
  __global__ void
  calc_jacobian_normals_for_sauter_quad_common_edge(
    const CUDABEMValues<dim, spacedim, RangeNumberType> bem_values,
    const unsigned int                                  kx_mapping_index,
    const unsigned int                                  ky_mapping_index,
    const unsigned int kx_mapping_n_shape_functions,
    const unsigned int ky_mapping_n_shape_functions,
    const bool         is_kx_normal_inward,
    const bool         is_ky_normal_inward,
    CUDAPairCellWiseScratchData<dim, spacedim, RangeNumberType> scratch_data)
  {
    // Thread index in the X direction, which is mapped to the quadrature
    // point index.
    const unsigned int current_quad_point_index =
      gridDim.x * blockDim.x * blockIdx.y +
      (blockIdx.x * blockDim.x + threadIdx.x);

    if (current_quad_point_index < bem_values.quad_rule_for_common_edge.size())
      {
        scratch_data.kx_jacobians_common_edge(threadIdx.y,
                                              current_quad_point_index) =
          BEMTools::CUDAWrappers::surface_jacobian_det_and_normal_vector(
            threadIdx.y,
            current_quad_point_index,
            bem_values.kx_mapping_shape_grad_matrix_table_for_common_edge,
            kx_mapping_index,
            kx_mapping_n_shape_functions,
            scratch_data.kx_mapping_support_points_permuted_xy_components,
            scratch_data.kx_mapping_support_points_permuted_yz_components,
            scratch_data.kx_mapping_support_points_permuted_zx_components,
            scratch_data.kx_normals_common_edge(threadIdx.y,
                                                current_quad_point_index),
            is_kx_normal_inward);

        // In common edge case, the support points in ky are reversed,
        // therefore, there is a negation on @p is_ky_normal_inward.
        scratch_data.ky_jacobians_common_edge(threadIdx.y,
                                              current_quad_point_index) =
          BEMTools::CUDAWrappers::surface_jacobian_det_and_normal_vector(
            threadIdx.y,
            current_quad_point_index,
            bem_values.ky_mapping_shape_grad_matrix_table_for_common_edge,
            ky_mapping_index,
            ky_mapping_n_shape_functions,
            scratch_data.ky_mapping_support_points_permuted_xy_components,
            scratch_data.ky_mapping_support_points_permuted_yz_components,
            scratch_data.ky_mapping_support_points_permuted_zx_components,
            scratch_data.ky_normals_common_edge(threadIdx.y,
                                                current_quad_point_index),
            !is_ky_normal_inward);

        BEMTools::CUDAWrappers::
          transform_quad_point_from_unit_to_permuted_real_cell(
            threadIdx.y,
            current_quad_point_index,
            bem_values.kx_mapping_shape_value_table_for_common_edge,
            kx_mapping_index,
            kx_mapping_n_shape_functions,
            scratch_data.kx_mapping_support_points_permuted.data(),
            scratch_data.kx_quad_points_common_edge(threadIdx.y,
                                                    current_quad_point_index));

        BEMTools::CUDAWrappers::
          transform_quad_point_from_unit_to_permuted_real_cell(
            threadIdx.y,
            current_quad_point_index,
            bem_values.ky_mapping_shape_value_table_for_common_edge,
            ky_mapping_index,
            ky_mapping_n_shape_functions,
            scratch_data.ky_mapping_support_points_permuted.data(),
            scratch_data.ky_quad_points_common_edge(threadIdx.y,
                                                    current_quad_point_index));
      }
  }


  /**
   * Precalculate surface Jacobians, normal vectors and quadrature points in
   * the real cell to be used in the Sauter quadrature (for common vertex cell
   * neighboring type). This function runs on the GPU device.
   *
   * 2D thread grid is adopted. The X direction is associated with quadrature
   * point index, while the Y direction is associated with k3 index.
   *
   * \mynote{Since this is a @p __global__ function, the parameters should be
   * passed by value.}
   *
   * \alert{Computation of the Jacobian matrix as well as related quantities
   * such as normal vector, covariant transformation matrix, metric tensor,
   * etc., is related to the mapping object and has nothing to do with the
   * finite element. A mapping object is used to describe geometry, while a
   * finite element object is used to describe the ansatz or test functions.}
   *
   * @tparam dim
   * @tparam spacedim
   * @tparam RangeNumberType
   * @param bem_values
   * @param kx_mapping_index
   * @param ky_mapping_index
   * @param kx_mapping_n_shape_functions
   * @param ky_mapping_n_shape_functions
   * @param is_kx_normal_inward
   * @param is_ky_normal_inward
   * @param scratch_data
   */
  template <int dim, int spacedim, typename RangeNumberType = double>
  __global__ void
  calc_jacobian_normals_for_sauter_quad_common_vertex(
    const CUDABEMValues<dim, spacedim, RangeNumberType> bem_values,
    const unsigned int                                  kx_mapping_index,
    const unsigned int                                  ky_mapping_index,
    const unsigned int kx_mapping_n_shape_functions,
    const unsigned int ky_mapping_n_shape_functions,
    const bool         is_kx_normal_inward,
    const bool         is_ky_normal_inward,
    CUDAPairCellWiseScratchData<dim, spacedim, RangeNumberType> scratch_data)
  {
    // Thread index in the X direction, which is mapped to the quadrature
    // point index.
    const unsigned int current_quad_point_index =
      gridDim.x * blockDim.x * blockIdx.y +
      (blockIdx.x * blockDim.x + threadIdx.x);

    if (current_quad_point_index <
        bem_values.quad_rule_for_common_vertex.size())
      {
        scratch_data.kx_jacobians_common_vertex(threadIdx.y,
                                                current_quad_point_index) =
          BEMTools::CUDAWrappers::surface_jacobian_det_and_normal_vector(
            threadIdx.y,
            current_quad_point_index,
            bem_values.kx_mapping_shape_grad_matrix_table_for_common_vertex,
            kx_mapping_index,
            kx_mapping_n_shape_functions,
            scratch_data.kx_mapping_support_points_permuted_xy_components,
            scratch_data.kx_mapping_support_points_permuted_yz_components,
            scratch_data.kx_mapping_support_points_permuted_zx_components,
            scratch_data.kx_normals_common_vertex(threadIdx.y,
                                                  current_quad_point_index),
            is_kx_normal_inward);

        scratch_data.ky_jacobians_common_vertex(threadIdx.y,
                                                current_quad_point_index) =
          BEMTools::CUDAWrappers::surface_jacobian_det_and_normal_vector(
            threadIdx.y,
            current_quad_point_index,
            bem_values.ky_mapping_shape_grad_matrix_table_for_common_vertex,
            ky_mapping_index,
            ky_mapping_n_shape_functions,
            scratch_data.ky_mapping_support_points_permuted_xy_components,
            scratch_data.ky_mapping_support_points_permuted_yz_components,
            scratch_data.ky_mapping_support_points_permuted_zx_components,
            scratch_data.ky_normals_common_vertex(threadIdx.y,
                                                  current_quad_point_index),
            is_ky_normal_inward);

        BEMTools::CUDAWrappers::
          transform_quad_point_from_unit_to_permuted_real_cell(
            threadIdx.y,
            current_quad_point_index,
            bem_values.kx_mapping_shape_value_table_for_common_vertex,
            kx_mapping_index,
            kx_mapping_n_shape_functions,
            scratch_data.kx_mapping_support_points_permuted.data(),
            scratch_data.kx_quad_points_common_vertex(
              threadIdx.y, current_quad_point_index));

        BEMTools::CUDAWrappers::
          transform_quad_point_from_unit_to_permuted_real_cell(
            threadIdx.y,
            current_quad_point_index,
            bem_values.ky_mapping_shape_value_table_for_common_vertex,
            ky_mapping_index,
            ky_mapping_n_shape_functions,
            scratch_data.ky_mapping_support_points_permuted.data(),
            scratch_data.ky_quad_points_common_vertex(
              threadIdx.y, current_quad_point_index));
      }
  }


  /**
   * Precalculate surface Jacobians, normal vectors and quadrature points in
   * the real cell to be used in the Sauter quadrature (for regular cell
   * neighboring type). This function runs on the GPU device.
   *
   * 2D thread grid is adopted. The X direction is associated with quadrature
   * point index, while the Y direction is associated with k3 index.
   *
   * \mynote{Since this is a @p __global__ function, the parameters should be
   * passed by value.}
   *
   * \alert{Computation of the Jacobian matrix as well as related quantities
   * such as normal vector, covariant transformation matrix, metric tensor,
   * etc., is related to the mapping object and has nothing to do with the
   * finite element. A mapping object is used to describe geometry, while a
   * finite element object is used to describe the ansatz or test functions.}
   *
   * @tparam dim
   * @tparam spacedim
   * @tparam RangeNumberType
   * @param bem_values
   * @param kx_mapping_index
   * @param ky_mapping_index
   * @param kx_mapping_n_shape_functions
   * @param ky_mapping_n_shape_functions
   * @param is_kx_normal_inward
   * @param is_ky_normal_inward
   * @param scratch_data
   */
  template <int dim, int spacedim, typename RangeNumberType = double>
  __global__ void
  calc_jacobian_normals_for_sauter_quad_regular(
    const CUDABEMValues<dim, spacedim, RangeNumberType> bem_values,
    const unsigned int                                  kx_mapping_index,
    const unsigned int                                  ky_mapping_index,
    const unsigned int kx_mapping_n_shape_functions,
    const unsigned int ky_mapping_n_shape_functions,
    const bool         is_kx_normal_inward,
    const bool         is_ky_normal_inward,
    CUDAPairCellWiseScratchData<dim, spacedim, RangeNumberType> scratch_data)
  {
    // Thread index in the X direction, which is mapped to the quadrature
    // point index.
    const unsigned int current_quad_point_index =
      blockIdx.x * blockDim.x + threadIdx.x;

    if (current_quad_point_index < bem_values.quad_rule_for_regular.size())
      {
        scratch_data.kx_jacobians_regular(0, current_quad_point_index) =
          BEMTools::CUDAWrappers::surface_jacobian_det_and_normal_vector(
            0,
            current_quad_point_index,
            bem_values.kx_mapping_shape_grad_matrix_table_for_regular,
            kx_mapping_index,
            kx_mapping_n_shape_functions,
            scratch_data.kx_mapping_support_points_permuted_xy_components,
            scratch_data.kx_mapping_support_points_permuted_yz_components,
            scratch_data.kx_mapping_support_points_permuted_zx_components,
            scratch_data.kx_normals_regular(0, current_quad_point_index),
            is_kx_normal_inward);

        scratch_data.ky_jacobians_regular(0, current_quad_point_index) =
          BEMTools::CUDAWrappers::surface_jacobian_det_and_normal_vector(
            0,
            current_quad_point_index,
            bem_values.ky_mapping_shape_grad_matrix_table_for_regular,
            ky_mapping_index,
            ky_mapping_n_shape_functions,
            scratch_data.ky_mapping_support_points_permuted_xy_components,
            scratch_data.ky_mapping_support_points_permuted_yz_components,
            scratch_data.ky_mapping_support_points_permuted_zx_components,
            scratch_data.ky_normals_regular(0, current_quad_point_index),
            is_ky_normal_inward);

        BEMTools::CUDAWrappers::
          transform_quad_point_from_unit_to_permuted_real_cell(
            0,
            current_quad_point_index,
            bem_values.kx_mapping_shape_value_table_for_regular,
            kx_mapping_index,
            kx_mapping_n_shape_functions,
            scratch_data.kx_mapping_support_points_permuted.data(),
            scratch_data.kx_quad_points_regular(0, current_quad_point_index));

        BEMTools::CUDAWrappers::
          transform_quad_point_from_unit_to_permuted_real_cell(
            0,
            current_quad_point_index,
            bem_values.ky_mapping_shape_value_table_for_regular,
            ky_mapping_index,
            ky_mapping_n_shape_functions,
            scratch_data.ky_mapping_support_points_permuted.data(),
            scratch_data.ky_quad_points_regular(0, current_quad_point_index));
      }
  }


  template <int dim, int spacedim, typename RangeNumberType = double>
  __global__ void
  calc_covariant_transformations_same_panel(
    const CUDABEMValues<dim, spacedim, RangeNumberType> bem_values,
    const unsigned int                                  kx_mapping_index,
    const unsigned int                                  ky_mapping_index,
    const unsigned int kx_mapping_n_shape_functions,
    const unsigned int ky_mapping_n_shape_functions,
    CUDAPairCellWiseScratchData<dim, spacedim, RangeNumberType> scratch_data)
  {
    // Thread index in the X direction, which is mapped to the quadrature
    // point index.
    const unsigned int current_quad_point_index =
      gridDim.x * blockDim.x * blockIdx.y +
      (blockIdx.x * blockDim.x + threadIdx.x);

    if (current_quad_point_index < bem_values.quad_rule_for_same_panel.size())
      {
        CUDAFullMatrix<RangeNumberType> kx_covariant(
          &(scratch_data.kx_covariants_same_panel(
            threadIdx.y, current_quad_point_index, 0, 0)),
          spacedim,
          dim);
        BEMTools::CUDAWrappers::surface_covariant_transformation(
          threadIdx.y,
          current_quad_point_index,
          bem_values.kx_mapping_shape_grad_matrix_table_for_same_panel,
          kx_mapping_index,
          kx_mapping_n_shape_functions,
          scratch_data.kx_mapping_support_points_permuted,
          kx_covariant);

        CUDAFullMatrix<RangeNumberType> ky_covariant(
          &(scratch_data.ky_covariants_same_panel(
            threadIdx.y, current_quad_point_index, 0, 0)),
          spacedim,
          dim);
        BEMTools::CUDAWrappers::surface_covariant_transformation(
          threadIdx.y,
          current_quad_point_index,
          bem_values.ky_mapping_shape_grad_matrix_table_for_same_panel,
          ky_mapping_index,
          ky_mapping_n_shape_functions,
          scratch_data.ky_mapping_support_points_permuted,
          ky_covariant);
      }
  }


  template <int dim, int spacedim, typename RangeNumberType = double>
  __global__ void
  calc_covariant_transformations_common_edge(
    const CUDABEMValues<dim, spacedim, RangeNumberType> bem_values,
    const unsigned int                                  kx_mapping_index,
    const unsigned int                                  ky_mapping_index,
    const unsigned int kx_mapping_n_shape_functions,
    const unsigned int ky_mapping_n_shape_functions,
    CUDAPairCellWiseScratchData<dim, spacedim, RangeNumberType> scratch_data)
  {
    // Thread index in the X direction, which is mapped to the quadrature
    // point index.
    const unsigned int current_quad_point_index =
      gridDim.x * blockDim.x * blockIdx.y +
      (blockIdx.x * blockDim.x + threadIdx.x);

    if (current_quad_point_index < bem_values.quad_rule_for_common_edge.size())
      {
        CUDAFullMatrix<RangeNumberType> kx_covariant(
          &(scratch_data.kx_covariants_common_edge(
            threadIdx.y, current_quad_point_index, 0, 0)),
          spacedim,
          dim);
        BEMTools::CUDAWrappers::surface_covariant_transformation(
          threadIdx.y,
          current_quad_point_index,
          bem_values.kx_mapping_shape_grad_matrix_table_for_common_edge,
          kx_mapping_index,
          kx_mapping_n_shape_functions,
          scratch_data.kx_mapping_support_points_permuted,
          kx_covariant);

        CUDAFullMatrix<RangeNumberType> ky_covariant(
          &(scratch_data.ky_covariants_common_edge(
            threadIdx.y, current_quad_point_index, 0, 0)),
          spacedim,
          dim);
        BEMTools::CUDAWrappers::surface_covariant_transformation(
          threadIdx.y,
          current_quad_point_index,
          bem_values.ky_mapping_shape_grad_matrix_table_for_common_edge,
          ky_mapping_index,
          ky_mapping_n_shape_functions,
          scratch_data.ky_mapping_support_points_permuted,
          ky_covariant);
      }
  }


  template <int dim, int spacedim, typename RangeNumberType = double>
  __global__ void
  calc_covariant_transformations_common_vertex(
    const CUDABEMValues<dim, spacedim, RangeNumberType> bem_values,
    const unsigned int                                  kx_mapping_index,
    const unsigned int                                  ky_mapping_index,
    const unsigned int kx_mapping_n_shape_functions,
    const unsigned int ky_mapping_n_shape_functions,
    CUDAPairCellWiseScratchData<dim, spacedim, RangeNumberType> scratch_data)
  {
    // Thread index in the X direction, which is mapped to the quadrature
    // point index.
    const unsigned int current_quad_point_index =
      gridDim.x * blockDim.x * blockIdx.y +
      (blockIdx.x * blockDim.x + threadIdx.x);

    if (current_quad_point_index <
        bem_values.quad_rule_for_common_vertex.size())
      {
        CUDAFullMatrix<RangeNumberType> kx_covariant(
          &(scratch_data.kx_covariants_common_vertex(
            threadIdx.y, current_quad_point_index, 0, 0)),
          spacedim,
          dim);
        BEMTools::CUDAWrappers::surface_covariant_transformation(
          threadIdx.y,
          current_quad_point_index,
          bem_values.kx_mapping_shape_grad_matrix_table_for_common_vertex,
          kx_mapping_index,
          kx_mapping_n_shape_functions,
          scratch_data.kx_mapping_support_points_permuted,
          kx_covariant);

        CUDAFullMatrix<RangeNumberType> ky_covariant(
          &(scratch_data.ky_covariants_common_vertex(
            threadIdx.y, current_quad_point_index, 0, 0)),
          spacedim,
          dim);
        BEMTools::CUDAWrappers::surface_covariant_transformation(
          threadIdx.y,
          current_quad_point_index,
          bem_values.ky_mapping_shape_grad_matrix_table_for_common_vertex,
          ky_mapping_index,
          ky_mapping_n_shape_functions,
          scratch_data.ky_mapping_support_points_permuted,
          ky_covariant);
      }
  }


  template <int dim, int spacedim, typename RangeNumberType = double>
  __global__ void
  calc_covariant_transformations_regular(
    const CUDABEMValues<dim, spacedim, RangeNumberType> bem_values,
    const unsigned int                                  kx_mapping_index,
    const unsigned int                                  ky_mapping_index,
    const unsigned int kx_mapping_n_shape_functions,
    const unsigned int ky_mapping_n_shape_functions,
    CUDAPairCellWiseScratchData<dim, spacedim, RangeNumberType> scratch_data)
  {
    // Thread index in the X direction, which is mapped to the quadrature
    // point index.
    const unsigned int current_quad_point_index =
      blockIdx.x * blockDim.x + threadIdx.x;

    if (current_quad_point_index < bem_values.quad_rule_for_regular.size())
      {
        CUDAFullMatrix<RangeNumberType> kx_covariant(
          &(scratch_data.kx_covariants_regular(
            0, current_quad_point_index, 0, 0)),
          spacedim,
          dim);
        BEMTools::CUDAWrappers::surface_covariant_transformation(
          0,
          current_quad_point_index,
          bem_values.kx_mapping_shape_grad_matrix_table_for_regular,
          kx_mapping_index,
          kx_mapping_n_shape_functions,
          scratch_data.kx_mapping_support_points_permuted,
          kx_covariant);

        CUDAFullMatrix<RangeNumberType> ky_covariant(
          &(scratch_data.ky_covariants_regular(
            0, current_quad_point_index, 0, 0)),
          spacedim,
          dim);
        BEMTools::CUDAWrappers::surface_covariant_transformation(
          0,
          current_quad_point_index,
          bem_values.ky_mapping_shape_grad_matrix_table_for_regular,
          ky_mapping_index,
          ky_mapping_n_shape_functions,
          scratch_data.ky_mapping_support_points_permuted,
          ky_covariant);
      }
  }


  /**
   * Sum using warp reduce.
   *
   * @param data
   * @param tid
   */
  template <typename RangeNumberType = double>
  HBEM_ATTR_DEV void
  warpReduce(volatile RangeNumberType *data, const unsigned int tid)
  {
    assert(warpSize == 32);

    RangeNumberType temp;
    temp = data[tid + 16];
    __syncwarp();
    data[tid] += temp;
    __syncwarp();
    temp = data[tid + 8];
    __syncwarp();
    data[tid] += temp;
    __syncwarp();
    temp = data[tid + 4];
    __syncwarp();
    data[tid] += temp;
    __syncwarp();
    temp = data[tid + 2];
    __syncwarp();
    data[tid] += temp;
    __syncwarp();
    temp = data[tid + 1];
    __syncwarp();
    data[tid] += temp;
    __syncwarp();
  }


  /**
   * Apply Sauter quadrature directly to the kernel function for the same
   * panel case.
   */
  template <int dim,
            int spacedim,
            template <int, typename>
            typename KernelFunctionType,
            typename RangeNumberType = double>
  __global__ void
  ApplyQuadratureUsingBEMValuesSamePanel(
    const KernelFunctionType<spacedim, RangeNumberType> kernel_function,
    const RangeNumberType                               factor,
    const unsigned int                                  kx_dof_index,
    const unsigned int                                  ky_dof_index,
    const CUDABEMValues<dim, spacedim, RangeNumberType> bem_values,
    const CUDAPairCellWiseScratchData<dim, spacedim, RangeNumberType>
                 scratch_data,
    unsigned int component = 0)
  {
    /**
     * @internal Result array in the shared memory which stores the quadrature
     * results for each thread in a same thread block. Its dimension should be
     * @p blockDim.x.
     */
    extern __shared__ RangeNumberType quad_values_in_thread_block[];

    const unsigned int tid     = threadIdx.x;
    const unsigned int quad_no = blockIdx.x * blockDim.x + threadIdx.x;

    if (quad_no < bem_values.quad_rule_for_same_panel.size())
      {
        const CUDATable<2, double> &quad_points =
          bem_values.quad_rule_for_same_panel.get_points();

        /**
         * @internal Evaluate the kernel function at the current quadrature
         * point, which is an accumulation of all @p k3 terms.
         */
        RangeNumberType kernel_value = 0.;

#pragma unroll
        for (unsigned int k3_index = 0; k3_index < 8; k3_index++)
          {
            if (kernel_function.kernel_type == HyperSingularRegular)
              {
                /**
                 * @internal Extract the gradient values of the current shape
                 * function at the current quadrature point in the unit cell
                 * for \f$K_x\f$ as well as \f$K_y\f$.
                 */
                RangeNumberType             kx_shape_grad_in_unit_cell[dim];
                RangeNumberType             ky_shape_grad_in_unit_cell[dim];
                CUDAVector<RangeNumberType> kx_shape_grad_in_unit_cell_vector(
                  kx_shape_grad_in_unit_cell, dim);
                CUDAVector<RangeNumberType> ky_shape_grad_in_unit_cell_vector(
                  ky_shape_grad_in_unit_cell, dim);

#pragma unroll
                for (unsigned int i = 0; i < dim; i++)
                  {
                    kx_shape_grad_in_unit_cell[i] =
                      bem_values.kx_shape_grad_matrix_table_for_same_panel(
                        k3_index, quad_no, i, kx_dof_index);
                    ky_shape_grad_in_unit_cell[i] =
                      bem_values.ky_shape_grad_matrix_table_for_same_panel(
                        k3_index, quad_no, i, ky_dof_index);
                  }

                /**
                 * Apply covariant transformation to the gradient tensors in
                 * the unit cell.
                 */
                RangeNumberType kx_shape_grad_in_real_cell[spacedim];
                RangeNumberType ky_shape_grad_in_real_cell[spacedim];
                CUDAVector<RangeNumberType> kx_shape_grad_in_real_cell_vector(
                  kx_shape_grad_in_real_cell, spacedim);
                CUDAVector<RangeNumberType> ky_shape_grad_in_real_cell_vector(
                  ky_shape_grad_in_real_cell, spacedim);

                CUDAFullMatrix<RangeNumberType> kx_covariant_matrix(
                  const_cast<RangeNumberType *>(
                    &(scratch_data.kx_covariants_same_panel(
                      k3_index, quad_no, 0, 0))),
                  spacedim,
                  dim);
                CUDAFullMatrix<RangeNumberType> ky_covariant_matrix(
                  const_cast<RangeNumberType *>(
                    &(scratch_data.ky_covariants_same_panel(
                      k3_index, quad_no, 0, 0))),
                  spacedim,
                  dim);

                kx_covariant_matrix.vmult(kx_shape_grad_in_real_cell_vector,
                                          kx_shape_grad_in_unit_cell_vector);
                ky_covariant_matrix.vmult(ky_shape_grad_in_real_cell_vector,
                                          ky_shape_grad_in_unit_cell_vector);

                /**
                 * Calculate the surface gradient tensor of the shape
                 * functions, which is the cross product of normal vector and
                 * the volume gradient vector.
                 *
                 * \mynote{The cross product operation requires the input
                 * vectors be transformed to tensors.}
                 */
                Tensor<1, spacedim, RangeNumberType> kx_shape_surface_curl =
                  cross_product_3d(scratch_data.kx_normals_same_panel(k3_index,
                                                                      quad_no),
                                   kx_shape_grad_in_real_cell_vector);
                Tensor<1, spacedim, RangeNumberType> ky_shape_surface_curl =
                  cross_product_3d(scratch_data.ky_normals_same_panel(k3_index,
                                                                      quad_no),
                                   ky_shape_grad_in_real_cell_vector);

                kernel_value +=
                  kernel_function.value(
                    scratch_data.kx_quad_points_same_panel(k3_index, quad_no),
                    scratch_data.ky_quad_points_same_panel(k3_index, quad_no),
                    scratch_data.kx_normals_same_panel(k3_index, quad_no),
                    scratch_data.ky_normals_same_panel(k3_index, quad_no),
                    component) *
                  scratch_data.kx_jacobians_same_panel(k3_index, quad_no) *
                  scratch_data.ky_jacobians_same_panel(k3_index, quad_no) *
                  HierBEM::PlatformShared::scalar_product(kx_shape_surface_curl,
                                                         ky_shape_surface_curl);
              }
            else
              {
                /**
                 * @internal Evaluate the kernel function at the specified
                 * pair of points in the real cells with their normal vectors,
                 * the result of which is then multiplied by the Jacobians
                 * from unit cell to real cell and shape function values.
                 */
                kernel_value +=
                  kernel_function.value(
                    scratch_data.kx_quad_points_same_panel(k3_index, quad_no),
                    scratch_data.ky_quad_points_same_panel(k3_index, quad_no),
                    scratch_data.kx_normals_same_panel(k3_index, quad_no),
                    scratch_data.ky_normals_same_panel(k3_index, quad_no),
                    component) *
                  scratch_data.kx_jacobians_same_panel(k3_index, quad_no) *
                  scratch_data.ky_jacobians_same_panel(k3_index, quad_no) *
                  bem_values.kx_shape_value_table_for_same_panel(kx_dof_index,
                                                                 k3_index,
                                                                 quad_no) *
                  bem_values.ky_shape_value_table_for_same_panel(ky_dof_index,
                                                                 k3_index,
                                                                 quad_no);
              }
          }

        /**
         * @internal Multiply the kernel function value with the Jacobian from
         * the Sauter 4D parametric space to the unit cell, then with the
         * quadrature weights. The result is stored into the shared memory.
         */
        quad_values_in_thread_block[tid] =
          kernel_value * quad_points(quad_no, 0) *
          (1 - quad_points(quad_no, 0)) *
          (1 - quad_points(quad_no, 0) * quad_points(quad_no, 1)) *
          bem_values.quad_rule_for_same_panel.get_weights()[quad_no];
      }
    else
      {
        quad_values_in_thread_block[tid] = 0.;
      }

    /**
     * @internal Synchronize all the threads in the current thread block for
     * finishing their function evaluation at the specified quadrature point.
     */
    __syncthreads();

    /**
     * @internal Sum up the values saved in the shared memory.
     */
    //! Accumulate the data in a thread block. N.B. Here s is the stride for
    //! sum and 2*s is the stride for classification of the array into
    //! segments.
    for (unsigned int s = blockDim.x / 2; s >= warpSize; s >>= 1)
      {
        if (tid < s)
          {
            quad_values_in_thread_block[tid] +=
              quad_values_in_thread_block[tid + s];
          }

        __syncthreads();
      }

    if (tid < warpSize)
      {
        warpReduce(quad_values_in_thread_block, tid);
      }

    //! Write out the result (scaled by the factor) for the current block.
    if (tid == 0)
      {
        scratch_data.quad_values_in_thread_blocks[blockIdx.x] =
          quad_values_in_thread_block[0] * factor;
      }

    __syncthreads();
  }


  /**
   * Apply Sauter quadrature directly to the kernel function for the common
   * edge case.
   *
   * \myalert{During the computation, the normal vector of \f$K_y\f$} needs
   * not be negated anymore, since this has been considered during computing
   * the normal vector.
   */
  template <int dim,
            int spacedim,
            template <int, typename>
            typename KernelFunctionType,
            typename RangeNumberType = double>
  __global__ void
  ApplyQuadratureUsingBEMValuesCommonEdge(
    const KernelFunctionType<spacedim, RangeNumberType> kernel_function,
    const RangeNumberType                               factor,
    const unsigned int                                  kx_dof_index,
    const unsigned int                                  ky_dof_index,
    const CUDABEMValues<dim, spacedim, RangeNumberType> bem_values,
    const CUDAPairCellWiseScratchData<dim, spacedim, RangeNumberType>
                 scratch_data,
    unsigned int component = 0)
  {
    /**
     * @internal Result array in the shared memory which stores the quadrature
     * results for each thread in a same thread block. Its dimension should be
     * @p blockDim.x.
     */
    extern __shared__ RangeNumberType quad_values_in_thread_block[];

    const unsigned int tid     = threadIdx.x;
    const unsigned int quad_no = blockIdx.x * blockDim.x + threadIdx.x;

    if (quad_no < bem_values.quad_rule_for_common_edge.size())
      {
        const CUDATable<2, double> &quad_points =
          bem_values.quad_rule_for_common_edge.get_points();
        RangeNumberType jacobian_det1 = quad_points(quad_no, 0) *
                                        quad_points(quad_no, 0) *
                                        (1 - quad_points(quad_no, 0));
        RangeNumberType jacobian_det2 =
          quad_points(quad_no, 0) * quad_points(quad_no, 0) *
          (1 - quad_points(quad_no, 0) * quad_points(quad_no, 1));

        /**
         * @internal Evaluate the kernel function at the current quadrature
         * point, which is an accumulation of all @p k3 terms.
         */
        RangeNumberType kernel_value = 0.;

#pragma unroll
        for (unsigned int k3_index = 0; k3_index < 6; k3_index++)
          {
            if (kernel_function.kernel_type == HyperSingularRegular)
              {
                /**
                 * @internal Extract the gradient values of the current shape
                 * function at the current quadrature point in the unit cell
                 * for \f$K_x\f$ as well as \f$K_y\f$.
                 */
                RangeNumberType             kx_shape_grad_in_unit_cell[dim];
                RangeNumberType             ky_shape_grad_in_unit_cell[dim];
                CUDAVector<RangeNumberType> kx_shape_grad_in_unit_cell_vector(
                  kx_shape_grad_in_unit_cell, dim);
                CUDAVector<RangeNumberType> ky_shape_grad_in_unit_cell_vector(
                  ky_shape_grad_in_unit_cell, dim);

#pragma unroll
                for (unsigned int i = 0; i < dim; i++)
                  {
                    kx_shape_grad_in_unit_cell[i] =
                      bem_values.kx_shape_grad_matrix_table_for_common_edge(
                        k3_index, quad_no, i, kx_dof_index);
                    ky_shape_grad_in_unit_cell[i] =
                      bem_values.ky_shape_grad_matrix_table_for_common_edge(
                        k3_index, quad_no, i, ky_dof_index);
                  }

                /**
                 * Apply covariant transformation to the gradient tensors in
                 * the unit cell.
                 */
                RangeNumberType kx_shape_grad_in_real_cell[spacedim];
                RangeNumberType ky_shape_grad_in_real_cell[spacedim];
                CUDAVector<RangeNumberType> kx_shape_grad_in_real_cell_vector(
                  kx_shape_grad_in_real_cell, spacedim);
                CUDAVector<RangeNumberType> ky_shape_grad_in_real_cell_vector(
                  ky_shape_grad_in_real_cell, spacedim);

                CUDAFullMatrix<RangeNumberType> kx_covariant_matrix(
                  const_cast<RangeNumberType *>(
                    &(scratch_data.kx_covariants_common_edge(
                      k3_index, quad_no, 0, 0))),
                  spacedim,
                  dim);
                CUDAFullMatrix<RangeNumberType> ky_covariant_matrix(
                  const_cast<RangeNumberType *>(
                    &(scratch_data.ky_covariants_common_edge(
                      k3_index, quad_no, 0, 0))),
                  spacedim,
                  dim);

                kx_covariant_matrix.vmult(kx_shape_grad_in_real_cell_vector,
                                          kx_shape_grad_in_unit_cell_vector);
                ky_covariant_matrix.vmult(ky_shape_grad_in_real_cell_vector,
                                          ky_shape_grad_in_unit_cell_vector);

                /**
                 * Calculate the surface gradient tensor of the shape
                 * functions, which is the cross product of normal vector and
                 * the volume gradient vector.
                 *
                 * \mynote{The cross product operation requires the input
                 * vectors to be transformed to tensors.}
                 */
                Tensor<1, spacedim, RangeNumberType> kx_shape_surface_curl =
                  cross_product_3d(scratch_data.kx_normals_common_edge(k3_index,
                                                                       quad_no),
                                   kx_shape_grad_in_real_cell_vector);
                Tensor<1, spacedim, RangeNumberType> ky_shape_surface_curl =
                  cross_product_3d(scratch_data.ky_normals_common_edge(k3_index,
                                                                       quad_no),
                                   ky_shape_grad_in_real_cell_vector);

                kernel_value +=
                  kernel_function.value(
                    scratch_data.kx_quad_points_common_edge(k3_index, quad_no),
                    scratch_data.ky_quad_points_common_edge(k3_index, quad_no),
                    scratch_data.kx_normals_common_edge(k3_index, quad_no),
                    scratch_data.ky_normals_common_edge(k3_index, quad_no),
                    component) *
                  scratch_data.kx_jacobians_common_edge(k3_index, quad_no) *
                  scratch_data.ky_jacobians_common_edge(k3_index, quad_no) *
                  HierBEM::PlatformShared::scalar_product(
                    kx_shape_surface_curl, ky_shape_surface_curl) *
                  (k3_index <= 1 ? jacobian_det1 : jacobian_det2);
              }
            else
              {
                /**
                 * @internal Evaluate the kernel function at the specified
                 * pair of points in the real cells with their normal vectors,
                 * the result of which is then multiplied by the Jacobians
                 * from unit cell to real cell, Jacobian from Sauter 4D space
                 * to unit cell, and shape function values.
                 */
                kernel_value +=
                  kernel_function.value(
                    scratch_data.kx_quad_points_common_edge(k3_index, quad_no),
                    scratch_data.ky_quad_points_common_edge(k3_index, quad_no),
                    scratch_data.kx_normals_common_edge(k3_index, quad_no),
                    scratch_data.ky_normals_common_edge(k3_index, quad_no),
                    component) *
                  scratch_data.kx_jacobians_common_edge(k3_index, quad_no) *
                  scratch_data.ky_jacobians_common_edge(k3_index, quad_no) *
                  bem_values.kx_shape_value_table_for_common_edge(kx_dof_index,
                                                                  k3_index,
                                                                  quad_no) *
                  bem_values.ky_shape_value_table_for_common_edge(ky_dof_index,
                                                                  k3_index,
                                                                  quad_no) *
                  (k3_index <= 1 ? jacobian_det1 : jacobian_det2);
              }
          }

        /**
         * @internal Multiply the kernel function value with the quadrature
         * weights. The result is stored into the shared memory.
         */
        quad_values_in_thread_block[tid] =
          kernel_value *
          bem_values.quad_rule_for_common_edge.get_weights()[quad_no];
      }
    else
      {
        quad_values_in_thread_block[tid] = 0.;
      }

    /**
     * @internal Synchronize all the threads in the current thread block for
     * finishing their function evaluation at the specified quadrature point.
     */
    __syncthreads();

    /**
     * @internal Sum up the values saved in the shared memory.
     */
    //! Accumulate the data in a thread block. N.B. Here s is the stride for
    //! sum and 2*s is the stride for classification of the array into
    //! segments.
    for (unsigned int s = blockDim.x / 2; s >= warpSize; s >>= 1)
      {
        if (tid < s)
          {
            quad_values_in_thread_block[tid] +=
              quad_values_in_thread_block[tid + s];
          }

        __syncthreads();
      }

    if (tid < warpSize)
      {
        warpReduce(quad_values_in_thread_block, tid);
      }

    //! Write out the result for the current block.
    if (tid == 0)
      {
        scratch_data.quad_values_in_thread_blocks[blockIdx.x] =
          quad_values_in_thread_block[0] * factor;
      }

    __syncthreads();
  }


  /**
   * Apply Sauter quadrature directly to the kernel function for the common
   * vertex case.
   */
  template <int dim,
            int spacedim,
            template <int, typename>
            typename KernelFunctionType,
            typename RangeNumberType = double>
  __global__ void
  ApplyQuadratureUsingBEMValuesCommonVertex(
    const KernelFunctionType<spacedim, RangeNumberType> kernel_function,
    const RangeNumberType                               factor,
    const unsigned int                                  kx_dof_index,
    const unsigned int                                  ky_dof_index,
    const CUDABEMValues<dim, spacedim, RangeNumberType> bem_values,
    const CUDAPairCellWiseScratchData<dim, spacedim, RangeNumberType>
                 scratch_data,
    unsigned int component = 0)
  {
    /**
     * @internal Result array in the shared memory which stores the quadrature
     * results for each thread in a same thread block. Its dimension should be
     * @p blockDim.x.
     */
    extern __shared__ RangeNumberType quad_values_in_thread_block[];

    const unsigned int tid     = threadIdx.x;
    const unsigned int quad_no = blockIdx.x * blockDim.x + threadIdx.x;

    if (quad_no < bem_values.quad_rule_for_common_vertex.size())
      {
        const CUDATable<2, double> &quad_points =
          bem_values.quad_rule_for_common_vertex.get_points();

        /**
         * @internal Evaluate the kernel function at the current quadrature
         * point, which is an accumulation of all @p k3 terms.
         */
        RangeNumberType kernel_value = 0.;

#pragma unroll
        for (unsigned int k3_index = 0; k3_index < 4; k3_index++)
          {
            if (kernel_function.kernel_type == HyperSingularRegular)
              {
                /**
                 * @internal Extract the gradient values of the current shape
                 * function at the current quadrature point in the unit cell
                 * for \f$K_x\f$ as well as \f$K_y\f$.
                 */
                RangeNumberType             kx_shape_grad_in_unit_cell[dim];
                RangeNumberType             ky_shape_grad_in_unit_cell[dim];
                CUDAVector<RangeNumberType> kx_shape_grad_in_unit_cell_vector(
                  kx_shape_grad_in_unit_cell, dim);
                CUDAVector<RangeNumberType> ky_shape_grad_in_unit_cell_vector(
                  ky_shape_grad_in_unit_cell, dim);

#pragma unroll
                for (unsigned int i = 0; i < dim; i++)
                  {
                    kx_shape_grad_in_unit_cell[i] =
                      bem_values.kx_shape_grad_matrix_table_for_common_vertex(
                        k3_index, quad_no, i, kx_dof_index);
                    ky_shape_grad_in_unit_cell[i] =
                      bem_values.ky_shape_grad_matrix_table_for_common_vertex(
                        k3_index, quad_no, i, ky_dof_index);
                  }

                /**
                 * Apply covariant transformation to the gradient tensors in
                 * the unit cell.
                 */
                RangeNumberType kx_shape_grad_in_real_cell[spacedim];
                RangeNumberType ky_shape_grad_in_real_cell[spacedim];
                CUDAVector<RangeNumberType> kx_shape_grad_in_real_cell_vector(
                  kx_shape_grad_in_real_cell, spacedim);
                CUDAVector<RangeNumberType> ky_shape_grad_in_real_cell_vector(
                  ky_shape_grad_in_real_cell, spacedim);

                CUDAFullMatrix<RangeNumberType> kx_covariant_matrix(
                  const_cast<RangeNumberType *>(
                    &(scratch_data.kx_covariants_common_vertex(
                      k3_index, quad_no, 0, 0))),
                  spacedim,
                  dim);
                CUDAFullMatrix<RangeNumberType> ky_covariant_matrix(
                  const_cast<RangeNumberType *>(
                    &(scratch_data.ky_covariants_common_vertex(
                      k3_index, quad_no, 0, 0))),
                  spacedim,
                  dim);

                kx_covariant_matrix.vmult(kx_shape_grad_in_real_cell_vector,
                                          kx_shape_grad_in_unit_cell_vector);
                ky_covariant_matrix.vmult(ky_shape_grad_in_real_cell_vector,
                                          ky_shape_grad_in_unit_cell_vector);

                /**
                 * Calculate the surface gradient tensor of the shape
                 * functions, which is the cross product of normal vector and
                 * the volume gradient vector.
                 *
                 * \mynote{The cross product operation requires the input
                 * vectors to be transformed to tensors.}
                 */
                Tensor<1, spacedim, RangeNumberType> kx_shape_surface_curl =
                  cross_product_3d(
                    scratch_data.kx_normals_common_vertex(k3_index, quad_no),
                    kx_shape_grad_in_real_cell_vector);
                Tensor<1, spacedim, RangeNumberType> ky_shape_surface_curl =
                  cross_product_3d(
                    scratch_data.ky_normals_common_vertex(k3_index, quad_no),
                    ky_shape_grad_in_real_cell_vector);

                kernel_value +=
                  kernel_function.value(
                    scratch_data.kx_quad_points_common_vertex(k3_index,
                                                              quad_no),
                    scratch_data.ky_quad_points_common_vertex(k3_index,
                                                              quad_no),
                    scratch_data.kx_normals_common_vertex(k3_index, quad_no),
                    scratch_data.ky_normals_common_vertex(k3_index, quad_no),
                    component) *
                  scratch_data.kx_jacobians_common_vertex(k3_index, quad_no) *
                  scratch_data.ky_jacobians_common_vertex(k3_index, quad_no) *
                  HierBEM::PlatformShared::scalar_product(kx_shape_surface_curl,
                                                         ky_shape_surface_curl);
              }
            else
              {
                /**
                 * @internal Evaluate the kernel function at the specified
                 * pair of points in the real cells with their normal vectors,
                 * the result of which is then multiplied by the Jacobians
                 * from unit cell to real cell and shape function values.
                 */
                kernel_value +=
                  kernel_function.value(
                    scratch_data.kx_quad_points_common_vertex(k3_index,
                                                              quad_no),
                    scratch_data.ky_quad_points_common_vertex(k3_index,
                                                              quad_no),
                    scratch_data.kx_normals_common_vertex(k3_index, quad_no),
                    scratch_data.ky_normals_common_vertex(k3_index, quad_no),
                    component) *
                  scratch_data.kx_jacobians_common_vertex(k3_index, quad_no) *
                  scratch_data.ky_jacobians_common_vertex(k3_index, quad_no) *
                  bem_values.kx_shape_value_table_for_common_vertex(
                    kx_dof_index, k3_index, quad_no) *
                  bem_values.ky_shape_value_table_for_common_vertex(
                    ky_dof_index, k3_index, quad_no);
              }
          }

        /**
         * @internal Multiply the kernel function value with the Jacobian from
         * the Sauter 4D parametric space to the unit cell, then with the
         * quadrature weights. The result is stored into the shared memory.
         */
        quad_values_in_thread_block[tid] =
          kernel_value *
          HierBEM::PlatformShared::Utilities::fixed_power<3>(
            quad_points(quad_no, 0)) *
          bem_values.quad_rule_for_common_vertex.get_weights()[quad_no];
      }
    else
      {
        quad_values_in_thread_block[tid] = 0.;
      }

    /**
     * @internal Synchronize all the threads in the current thread block for
     * finishing their function evaluation at the specified quadrature point.
     */
    __syncthreads();

    /**
     * @internal Sum up the values saved in the shared memory.
     */
    //! Accumulate the data in a thread block. N.B. Here s is the stride for
    //! sum and 2*s is the stride for classification of the array into
    //! segments.
    for (unsigned int s = blockDim.x / 2; s >= warpSize; s >>= 1)
      {
        if (tid < s)
          {
            quad_values_in_thread_block[tid] +=
              quad_values_in_thread_block[tid + s];
          }

        __syncthreads();
      }

    if (tid < warpSize)
      {
        warpReduce(quad_values_in_thread_block, tid);
      }

    //! Write out the result (scaled by the factor) for the current block.
    if (tid == 0)
      {
        scratch_data.quad_values_in_thread_blocks[blockIdx.x] =
          quad_values_in_thread_block[0] * factor;
      }

    __syncthreads();
  }


  /**
   * Apply Sauter quadrature directly to the kernel function for the regular
   * case.
   */
  template <int dim,
            int spacedim,
            template <int, typename>
            typename KernelFunctionType,
            typename RangeNumberType = double>
  __global__ void
  ApplyQuadratureUsingBEMValuesRegular(
    const KernelFunctionType<spacedim, RangeNumberType> kernel_function,
    const RangeNumberType                               factor,
    const unsigned int                                  kx_dof_index,
    const unsigned int                                  ky_dof_index,
    const CUDABEMValues<dim, spacedim, RangeNumberType> bem_values,
    const CUDAPairCellWiseScratchData<dim, spacedim, RangeNumberType>
                 scratch_data,
    unsigned int component = 0)
  {
    /**
     * @internal Result array in the shared memory which stores the quadrature
     * results for each thread in a same thread block. Its dimension should be
     * @p blockDim.x.
     */
    extern __shared__ RangeNumberType quad_values_in_thread_block[];

    const unsigned int tid     = threadIdx.x;
    const unsigned int quad_no = blockIdx.x * blockDim.x + threadIdx.x;

    if (quad_no < bem_values.quad_rule_for_regular.size())
      {
        if (kernel_function.kernel_type == HyperSingularRegular)
          {
            /**
             * @internal Extract the gradient values of the current shape
             * function at the current quadrature point in the unit cell
             * for \f$K_x\f$ as well as \f$K_y\f$.
             */
            RangeNumberType             kx_shape_grad_in_unit_cell[dim];
            RangeNumberType             ky_shape_grad_in_unit_cell[dim];
            CUDAVector<RangeNumberType> kx_shape_grad_in_unit_cell_vector(
              kx_shape_grad_in_unit_cell, dim);
            CUDAVector<RangeNumberType> ky_shape_grad_in_unit_cell_vector(
              ky_shape_grad_in_unit_cell, dim);

#pragma unroll
            for (unsigned int i = 0; i < dim; i++)
              {
                kx_shape_grad_in_unit_cell[i] =
                  bem_values.kx_shape_grad_matrix_table_for_regular(
                    0, quad_no, i, kx_dof_index);
                ky_shape_grad_in_unit_cell[i] =
                  bem_values.ky_shape_grad_matrix_table_for_regular(
                    0, quad_no, i, ky_dof_index);
              }

            /**
             * Apply covariant transformation to the gradient tensors in
             * the unit cell.
             */
            RangeNumberType             kx_shape_grad_in_real_cell[spacedim];
            RangeNumberType             ky_shape_grad_in_real_cell[spacedim];
            CUDAVector<RangeNumberType> kx_shape_grad_in_real_cell_vector(
              kx_shape_grad_in_real_cell, spacedim);
            CUDAVector<RangeNumberType> ky_shape_grad_in_real_cell_vector(
              ky_shape_grad_in_real_cell, spacedim);

            CUDAFullMatrix<RangeNumberType> kx_covariant_matrix(
              const_cast<RangeNumberType *>(
                &(scratch_data.kx_covariants_regular(0, quad_no, 0, 0))),
              spacedim,
              dim);
            CUDAFullMatrix<RangeNumberType> ky_covariant_matrix(
              const_cast<RangeNumberType *>(
                &(scratch_data.ky_covariants_regular(0, quad_no, 0, 0))),
              spacedim,
              dim);

            kx_covariant_matrix.vmult(kx_shape_grad_in_real_cell_vector,
                                      kx_shape_grad_in_unit_cell_vector);
            ky_covariant_matrix.vmult(ky_shape_grad_in_real_cell_vector,
                                      ky_shape_grad_in_unit_cell_vector);

            /**
             * Calculate the surface gradient tensor of the shape
             * functions, which is the cross product of normal vector and
             * the volume gradient vector.
             *
             * \mynote{The cross product operation requires the input
             * vectors be transformed to tensors.}
             */
            Tensor<1, spacedim, RangeNumberType> kx_shape_surface_curl =
              cross_product_3d(scratch_data.kx_normals_regular(0, quad_no),
                               kx_shape_grad_in_real_cell_vector);
            Tensor<1, spacedim, RangeNumberType> ky_shape_surface_curl =
              cross_product_3d(scratch_data.ky_normals_regular(0, quad_no),
                               ky_shape_grad_in_real_cell_vector);

            quad_values_in_thread_block[tid] =
              kernel_function.value(
                scratch_data.kx_quad_points_regular(0, quad_no),
                scratch_data.ky_quad_points_regular(0, quad_no),
                scratch_data.kx_normals_regular(0, quad_no),
                scratch_data.ky_normals_regular(0, quad_no),
                component) *
              scratch_data.kx_jacobians_regular(0, quad_no) *
              scratch_data.ky_jacobians_regular(0, quad_no) *
              HierBEM::PlatformShared::scalar_product(kx_shape_surface_curl,
                                                     ky_shape_surface_curl) *
              bem_values.quad_rule_for_regular.get_weights()[quad_no];
          }
        else
          {
            /**
             * @internal Evaluate the kernel function at the specified
             * pair of points in the real cells with their normal vectors,
             * the result of which is then multiplied by the Jacobians
             * from unit cell to real cell, shape function values and
             * quadrature weights.
             */
            quad_values_in_thread_block[tid] =
              kernel_function.value(
                scratch_data.kx_quad_points_regular(0, quad_no),
                scratch_data.ky_quad_points_regular(0, quad_no),
                scratch_data.kx_normals_regular(0, quad_no),
                scratch_data.ky_normals_regular(0, quad_no),
                component) *
              scratch_data.kx_jacobians_regular(0, quad_no) *
              scratch_data.ky_jacobians_regular(0, quad_no) *
              bem_values.kx_shape_value_table_for_regular(kx_dof_index,
                                                          0,
                                                          quad_no) *
              bem_values.ky_shape_value_table_for_regular(ky_dof_index,
                                                          0,
                                                          quad_no) *
              bem_values.quad_rule_for_regular.get_weights()[quad_no];
          }
      }
    else
      {
        quad_values_in_thread_block[tid] = 0.;
      }

    /**
     * @internal Synchronize all the threads in the current thread block for
     * finishing their function evaluation at the specified quadrature point.
     */
    __syncthreads();

    /**
     * @internal Sum up the values saved in the shared memory.
     */
    //! Accumulate the data in a thread block. N.B. Here s is the stride for
    //! sum and 2*s is the stride for classification of the array into
    //! segments.
    for (unsigned int s = blockDim.x / 2; s >= warpSize; s >>= 1)
      {
        if (tid < s)
          {
            quad_values_in_thread_block[tid] +=
              quad_values_in_thread_block[tid + s];
          }

        __syncthreads();
      }

    if (tid < warpSize)
      {
        warpReduce(quad_values_in_thread_block, tid);
      }

    //! Write out the result (scaled by the factor) for the current block.
    if (tid == 0)
      {
        scratch_data.quad_values_in_thread_blocks[blockIdx.x] =
          quad_values_in_thread_block[0] * factor;
      }

    __syncthreads();
  }


  enum SauterQuadratureTaskStatus
  {
    before_creation,
    during_creation,
    created,
    during_processing
  };


  /**
   * This class is used as a wrapper for small scalar values that are
   * used in each quadrature task.
   */
  class SauterQuadratureTaskScalarData
  {
  public:
    SauterQuadratureTaskScalarData(
      const unsigned int i_local_index,
      const unsigned int j_local_index,
      const unsigned int kx_mapping_index,
      const unsigned int ky_mapping_index,
      const unsigned int kx_mapping_n_shape_functions,
      const unsigned int ky_mapping_n_shape_functions,
      const bool         is_kx_normal_inward,
      const bool         is_ky_normal_inward)
      : i_local_index(i_local_index)
      , j_local_index(j_local_index)
      , kx_mapping_index(kx_mapping_index)
      , ky_mapping_index(ky_mapping_index)
      , kx_mapping_n_shape_functions(kx_mapping_n_shape_functions)
      , ky_mapping_n_shape_functions(ky_mapping_n_shape_functions)
      , is_kx_normal_inward(is_kx_normal_inward)
      , is_ky_normal_inward(is_ky_normal_inward)
    {}

    /**
     * Local DoF indices in \f$K_x\f$ corresponding to the global DoF
     * index \f$i\f$.
     */
    unsigned int i_local_index;
    /**
     * Local DoF indices in \f$K_y\f$ corresponding to the global DoF
     * index \f$j\f$.
     */
    unsigned int j_local_index;
    /**
     * Mapping index in \f$K_x\f$.
     */
    unsigned int kx_mapping_index;
    /**
     * Mapping index in \f$K_y\f$.
     */
    unsigned int ky_mapping_index;
    /**
     * Number of shape functions in the mapping for \f$K_x\f$.
     */
    unsigned int kx_mapping_n_shape_functions;
    /**
     * Number of shape functions in the mapping for \f$K_y\f$.
     */
    unsigned int ky_mapping_n_shape_functions;
    /**
     * Whether the normal vector of \f$K_x\f$ points into the volume, which
     * should be negated.
     */
    bool is_kx_normal_inward;
    /**
     * Whether the normal vector of \f$K_y\f$ points into the volume, which
     * should be negated.
     */
    bool is_ky_normal_inward;
  };


  /**
   * Ring buffer for holding Sauter quadrature tasks, which is used in the
   * producer-consumer model for building near field \hmatrices.
   *
   * @tparam capacity
   * @tparam dim
   * @tparam spacedim
   * @tparam RangeNumberType
   */
  template <int capacity,
            int dim,
            int spacedim,
            typename RangeNumberType = double>
  class SauterQuadratureTaskRingBuffer
  {
  public:
    /**
     * Allocate memory for the ring buffer on the host and device.
     *
     * @param cell_neighboring_type Cell neighboring type to be handled in
     * this queue
     * @param num_to_fetch The number of quadrature tasks, which are treated
     * as a batch for being processed by a consumer thread.
     * @param bem_values @p BEMValues on the host, which is used to pass
     * necessary data sizes, such as the number of shape functions used by the
     * mapping objects, the number of quadrature points, etc.
     */
    HBEM_ATTR_HOST void
    allocate(const CellNeighboringType       neighboring_type,
             const unsigned int              num_to_fetch,
             const BEMValues<dim, spacedim> &bem_values);

    /**
     * Release the memory on the host and device.
     */
    HBEM_ATTR_HOST void
    release();

    HBEM_ATTR_HOST unsigned int
    task_num_during_creation() const;

    HBEM_ATTR_HOST unsigned int
    task_num_ready_for_processing() const;

    HBEM_ATTR_HOST unsigned int
    task_num_during_processing() const;

    HBEM_ATTR_HOST unsigned
    task_num_total() const;

    HBEM_ATTR_HOST bool
    is_full() const;

    HBEM_ATTR_HOST bool
    is_not_full() const;

    HBEM_ATTR_HOST bool
    is_empty() const;

    /**
     * Add a Sauter quadrature task to the ring buffer, which is called by a
     * producer thread.
     *
     * \mynote{About the @p scratch_data argument
     * 1. It data fields for permuted mapping support points in \f$K_x\f$ and
     * \f$K_y\f$ should have been computed for a pair of DoFs on the CPU.
     * 2. It is created with the creation of the associated producer thread.
     * During its initialization, a CUDA stream is created for this producer
     * thread.
     * 3. When adding a Sauter quadrature task, its data fields for permuted
     * mapping support points in \f$K_x\f$ and \f$K_y\f$ will be copied to the
     * related data fields in the ring buffer.
     * 4. For other quadrature related values, namely Jacobians, normal
     * vectors, covariant matrices and quadrature point coordinates in real
     * cells, they will be computed on the device when the quadrature task is
     * fetched from the ring buffer. The results will be stored back into the
     * ring buffer.}
     *
     * @param fullmat Full matrix within a near field \hmatrix node
     * @param fullmat_row_index Row index of the entry in the full matrix
     * @param fullmat_col_index Column index of the entry in the full matrix
     * @param i_local_index
     * @param j_local_index
     * @param mass_matrix_entry Value of the mass matrix entry, if there is
     * any.
     * @param scratch_data
     */
    HBEM_ATTR_HOST void
    add_task(LAPACKFullMatrixExt<RangeNumberType> *fullmat,
             const unsigned int                    fullmat_row_index,
             const unsigned int                    fullmat_col_index,
             const SauterQuadratureTaskScalarData &scalar_data,
             const RangeNumberType                 mass_matrix_entry,
             const PairCellWiseScratchData<dim, spacedim, RangeNumberType>
               &scratch_data);

    /**
     * Fetch and process quadrature tasks from the ring buffer in batch.
     *
     * @param result_lock This should be a mutex for a same set of ring
     * buffers for the four types of cell neighboring types. Since for a same
     * pair of global DoFs, it may be from pairs of cells having different
     * neighboring types.
     */
    template <template <int, typename> typename KernelFunctionType>
    HBEM_ATTR_HOST bool
    fetch_and_process_task_batch(
      const KernelFunctionType<spacedim, RangeNumberType> &kernel,
      const RangeNumberType                                kernel_factor,
      const unsigned int                                   block_size,
      const CUDABEMValues<dim, spacedim, RangeNumberType> &bem_values,
      std::mutex                                          &result_lock,
      const cudaStream_t                                   cuda_stream_handle);

    /**
     * Print the current values of all ring buffer pointers. For debugging
     * purpose only.
     *
     * @param log_stream
     */
    HBEM_ATTR_HOST void
    print_pointers(LogStream &log_stream) const;

    /**
     * The cell neighboring type for the quadrature tasks in the current ring
     * buffer.
     *
     * \mynote{Within a ring buffer, all quadrature tasks have a same cell
     * neighboring type, so that the CUDA threads can run in lockstep without
     * branching.}
     */
    CellNeighboringType cell_neighboring_type;

    /**
     * Mutex for protecting multi-threaded accesses to the ring buffer
     * properties, but not the actual task data.
     */
    std::mutex buffer_lock;

    /**
     * Condition variable indicating the ring buffer not being full, i.e. a
     * new task is allowed to be added from a producer thread.
     */
    std::condition_variable buffer_not_full;

    /**
     * Condition variable indicating the ring buffer not being empty and
     * having enough number of tasks to be fetched and processed as a batch by
     * a consumer thread. Then a consumer thread can start to wait for
     * processing a batch of contiguous tasks
     * (starting from the task pointed by @p head_pending) having been created.
     */
    std::condition_variable batch_task_ready;

    /**
     * Array of atomic variables storing the task status in the ring buffer.
     */
    std::atomic<SauterQuadratureTaskStatus> task_status_ring_buffer[capacity];

    /**
     * List of permuted mapping support points in \f$K_x\f$, which are stored
     * on the host.
     *
     * 1. First dimension: task index in the ring buffer.
     * 2. Second dimension: point index in the permuted mapping support points
     * in \f$K_x\f$.
     */
    Table<2, Point<spacedim, RangeNumberType>>
      kx_mapping_support_points_permuted_ring_buffer_cpu;

    /**
     * List of permuted mapping support points in \f$K_y\f$, which are stored
     * on the host.
     *
     * 1. First dimension: task index in the ring buffer.
     * 2. Second dimension: point index in the permuted mapping support points
     * in \f$K_y\f$.
     */
    Table<2, Point<spacedim, RangeNumberType>>
      ky_mapping_support_points_permuted_ring_buffer_cpu;

    /**
     * List of permuted mapping support points in \f$K_x\f$, which are stored
     * on the device.
     *
     * 1. First dimension: task index in the ring buffer.
     * 2. Second dimension: point index in the permuted mapping support points
     * in \f$K_x\f$.
     */
    CUDATable<2, Point<spacedim, RangeNumberType>>
      kx_mapping_support_points_permuted_ring_buffer_gpu;

    /**
     * List of permuted mapping support points in \f$K_y\f$, which are stored
     * on the device.
     *
     * 1. First dimension: task index in the ring buffer.
     * 2. Second dimension: point index in the permuted mapping support points
     * in \f$K_y\f$.
     */
    CUDATable<2, Point<spacedim, RangeNumberType>>
      ky_mapping_support_points_permuted_ring_buffer_gpu;

    /**
     * Array of pointers to the full matrices held within the near field
     * \hmatrix leaf nodes.
     *
     * \mynote{This array is located on the host, since it is only related to
     * quadrature result assembly.}
     */
    LAPACKFullMatrixExt<RangeNumberType> *fullmat_ring_buffer_cpu[capacity];

    /**
     * Array of row indices for the entries in the corresponding full matrix.
     *
     * \mynote{This array is located on the host, since it is only related to
     * quadrature result assembly.}
     */
    unsigned int fullmat_row_index_ring_buffer_cpu[capacity];

    /**
     * Array of column indices for the entries in the corresponding full
     * matrix.
     *
     * \mynote{This array is located on the host, since it is only related to
     * quadrature result assembly.}
     */
    unsigned int fullmat_col_index_ring_buffer_cpu[capacity];

    /**
     * Array of scalar data collections on the host.
     */
    SauterQuadratureTaskScalarData *scalar_data_ring_buffer_cpu;

    /**
     * Array of scalar data collections on the device.
     */
    SauterQuadratureTaskScalarData *scalar_data_ring_buffer_gpu;

    /**
     * Mass matrix entries
     */
    RangeNumberType mass_matrix_entries_ring_buffer_cpu[capacity];

    /**
     * Array of quadrature values on the host.
     */
    RangeNumberType *quadrature_value_ring_buffer_cpu;

    /**
     * Array of quadrature values on the device.
     */
    RangeNumberType *quadrature_value_ring_buffer_gpu;

    /**
     * Flag indicating if all matrix entries in all near filed \hmatrices have
     * been added as tasks to the ring buffer. If it is true, even though the
     * number of tasks in the buffer (@p task_num) is less than the total
     * number of GPU threads specified to compute the Sauter quadrature, the
     * consumer threads will get all of them directly and perform the
     * computation.
     *
     * \mynote{This flag will be set to true when all producer threads have
     * exited. After that, the consumer threads will be notified to fetch and
     * process the remaining tasks in the buffer, the number of which may be
     * smaller than the batch size.}
     */
    bool if_all_near_field_hmat_entries_added;

    /**
     * Number of tasks in a batch for fetching.
     */
    unsigned int batch_size;

    /**
     * Index of the head position in the ring buffer, which points to the
     * first task being processed.
     */
    unsigned int head_committed;

    /**
     * Index of the head position in the ring buffer, from where a task can
     * be claimed to fetch.
     */
    unsigned int head_pending;

    /**
     * Index of the tail position in the ring buffer, which points to the
     * first task being created.
     */
    unsigned int tail_committed;

    /**
     * Index of the tail position in the ring buffer, at which a new task can
     * be claimed to add.
     */
    unsigned int tail_pending;
  };


  /**
   * Buffer class for the assembly of a row or column vector in an \hmat.
   *
   * @tparam dim
   * @tparam spacedim
   * @tparam RangeNumberType
   */
  template <int dim, int spacedim, typename RangeNumberType = double>
  class SauterQuadratureTaskBufferForVector
  {
  public:
    /**
     * Constructor
     *
     * \mynote{The product of @p max_cells_per_dof_in_test_space and
     * @p max_cells_per_dof_in_ansatz_space is used to estimate the number of
     * pairs of cells contributing to a same pair of global DoFs.}
     *
     * @param v_vector_size
     * @param max_cells_per_dof_in_test_space
     * @param max_cells_per_dof_in_ansatz_space
     * @param bem_values
     * @param stream
     */
    SauterQuadratureTaskBufferForVector(
      const unsigned int              v_vector_size,
      const unsigned int              max_cells_per_dof_in_test_space,
      const unsigned int              max_cells_per_dof_in_ansatz_space,
      const BEMValues<dim, spacedim> &bem_values,
      const cudaStream_t              stream);

    /**
     * Reinitialize the buffer to be used for another vector having the same
     * size as before.
     */
    void
    reinit();

    /**
     * Destructor
     */
    ~SauterQuadratureTaskBufferForVector();

    /**
     * @brief Add a Sauter quadrature task to the buffer, the data of which
     * are still on the host.
     *
     * @param scalar_data
     * @param scratch_data
     */
    void
    add_task(const SauterQuadratureTaskScalarData &scalar_data,
             const PairCellWiseScratchData<dim, spacedim, RangeNumberType>
               &scratch_data);

    /**
     * Copy data from host to device and process all Sauter quadrature tasks
     * in the buffer, which are used for build a whole row or column vector in
     * the far field \hmat.
     */
    template <template <int, typename> typename KernelFunctionType>
    void
    process_tasks(
      Vector<RangeNumberType>                             &hmat_vector,
      const KernelFunctionType<spacedim, RangeNumberType> &kernel,
      const RangeNumberType                                kernel_factor,
      const CUDABEMValues<dim, spacedim, RangeNumberType> &bem_values,
      const unsigned int                                   task_num_per_block,
      const unsigned int block_size_for_quad_result_accumulation,
      const cudaStream_t cuda_stream_handle);


    /**
     * CUDA stream.
     *
     * \mynote{This CUDA stream handle is copied from that held within the
     * scratch data. This class is not responsible for the creation and
     * destroy of this handle.}
     */
    cudaStream_t cuda_stream_handle;

    /**
     * Number of elements in the row or column vector.
     */
    unsigned int vector_size;

    /**
     * Capacity of the task buffer, which is
     * @p vector_size*max_cells_per_dof_in_test_space*max_cells_per_dof_in_ansatz_space.
     */
    unsigned int capacity;

    /**
     * Number of quadrature points.
     *
     * \mynote{For building far field \hmats, the cell neighboring type can
     * only be @p regular, therefore the number of quadrature points is the
     * size of the quadrature rule for this regular case, which can be
     * acquired from @p BEMValues.}
     */
    unsigned int quad_point_num;

    /**
     * Actual number of Sauter quadrature tasks in the buffer.
     */
    unsigned int task_num;

    /**
     * Store the list of starting task indices for each pair of DoFs.
     *
     * \mynote{For each pair of DoFs \f$i\f$ and \f$j\f$, the total number of
     * associated quadrature tasks depends on the number of cells in the
     * support sets of \f$i\f$ and \f$j\f$. To compute a particular element in
     * the row or column vector of the rank-\f$k\f$ matrix, we need to
     * accumulate the quadrature results from all tasks associated with this
     * vector element. Therefore, we need this array to consecutively store
     * the starting task index for each pair of DoFs. The length of this array
     * is @p vector_size+1, with the last element being the ending task index
     * for the last pair of DoFs.}
     *
     * The data are on the host.
     */
    unsigned int *starting_task_indices_for_dof_pairs_cpu;

    /**
     * Store the list of starting task indices for each pair of DoFs.
     *
     * The data are on the device.
     */
    unsigned int *starting_task_indices_for_dof_pairs_gpu;

    /**
     * List of permuted mapping support points in \f$K_x\f$, which are stored
     * on the host.
     *
     * 1. First dimension: task index in the buffer.
     * 2. Second dimension: point index in the permuted mapping support points
     * in \f$K_x\f$.
     */
    Table<2, Point<spacedim, RangeNumberType>>
      kx_mapping_support_points_permuted_buffer_cpu;

    /**
     * List of permuted mapping support points in \f$K_y\f$, which are stored
     * on the host.
     *
     * 1. First dimension: task index in the buffer.
     * 2. Second dimension: point index in the permuted mapping support points
     * in \f$K_y\f$.
     */
    Table<2, Point<spacedim, RangeNumberType>>
      ky_mapping_support_points_permuted_buffer_cpu;

    /**
     * List of permuted mapping support points in \f$K_x\f$, which are stored
     * on the device.
     *
     * 1. First dimension: task index in the buffer.
     * 2. Second dimension: point index in the permuted mapping support points
     * in \f$K_x\f$.
     *
     * \mynote{Because @p CUDATable class is adopted for storing the list of
     * permuted mapping support points, the size of its second dimension is
     * constant, which prescribes that all cells in the mesh adopt a same
     * mapping object.
     *
     * TODO When different mapping objects are adopted for different
     * subdomains, this should be modified accordingly.}
     */
    CUDATable<2, Point<spacedim, RangeNumberType>>
      kx_mapping_support_points_permuted_buffer_gpu;

    /**
     * List of permuted mapping support points in \f$K_y\f$, which are stored
     * on the device.
     *
     * 1. First dimension: task index in the buffer.
     * 2. Second dimension: point index in the permuted mapping support points
     * in \f$K_y\f$.
     *
     * \mynote{Because @p CUDATable class is adopted for storing the list of
     * permuted mapping support points, the size of its second dimension is
     * constant, which prescribes that all cells in the mesh adopt a same
     * mapping object.
     *
     * TODO When different mapping objects are adopted for different
     * subdomains, this should be modified accordingly.}
     */
    CUDATable<2, Point<spacedim, RangeNumberType>>
      ky_mapping_support_points_permuted_buffer_gpu;

    /**
     * Array of scalar data collections on the host.
     */
    SauterQuadratureTaskScalarData *scalar_data_buffer_cpu;

    /**
     * Array of scalar data collections on the device.
     */
    SauterQuadratureTaskScalarData *scalar_data_buffer_gpu;

    /**
     * Values at all quadrature points on the device, which need to be
     * accumulated into the array @p vector_element_values_gpu, then copied
     * into the row or column vector in the \hmat.
     *
     * The number of elements in this array is @p capacity*quad_point_num.
     */
    RangeNumberType *values_at_all_quad_points_gpu;

    /**
     * Vector element values on the device. The number of elements in this
     * array is @p vector_size.
     */
    RangeNumberType *vector_element_values_gpu;
  };


  /**
   * Perform Sauter quadrature for a pair of DoFs with associated pair of
   * cells \f$K_x\f$ and \f$K_y\f$, which have the same panel neighboring
   * type.
   *
   * \mynote{There can be several pairs of cells contributing to the full
   * matrix entries associated with the pair of DoFs, because the
   * support of each DoF usually contains more than one cells.}
   */
  template <int dim,
            int spacedim,
            template <int, typename>
            typename KernelFunctionType,
            typename RangeNumberType = double>
  __global__ void
  process_sauter_task_on_one_pair_of_dofs_same_panel(
    const KernelFunctionType<spacedim, RangeNumberType> kernel,
    const RangeNumberType                               kernel_factor,
    const unsigned int                                  capacity,
    CUDATable<2, Point<spacedim, RangeNumberType>>
      kx_mapping_support_points_permuted_ring_buffer,
    CUDATable<2, Point<spacedim, RangeNumberType>>
      ky_mapping_support_points_permuted_ring_buffer,
    SauterQuadratureTaskScalarData *scalar_data_ring_buffer_gpu,
    RangeNumberType                *quadrature_value_ring_buffer_gpu,
    const unsigned int              start_task_index,
    const unsigned int              fetched_task_num,
    const CUDABEMValues<dim, spacedim, RangeNumberType> bem_values)
  {
    /**
     * @internal For simplicity, we use 1D linear thread grid.
     */
    const unsigned int thread_idx = blockIdx.x * blockDim.x + threadIdx.x;

    RangeNumberType                      kx_jacobian, ky_jacobian;
    Tensor<1, spacedim, RangeNumberType> kx_normal, ky_normal;
    Point<spacedim, RangeNumberType>     kx_quad_point, ky_quad_point;
    /**
     * @internal Create a wrapper matrix for the covariant matrix
     * on \f$K_x\f$. N.B. Only when the kernel function is
     * @p HyperSingularRegular, this matrix will be evaluated.
     */
    RangeNumberType                 kx_covariant_matrix_data[spacedim * dim];
    RangeNumberType                 ky_covariant_matrix_data[spacedim * dim];
    CUDAFullMatrix<RangeNumberType> kx_covariant_matrix(
      kx_covariant_matrix_data, spacedim, dim);
    CUDAFullMatrix<RangeNumberType> ky_covariant_matrix(
      ky_covariant_matrix_data, spacedim, dim);

    /**
     * @internal Get the list of quadrature points in the Sauter
     * parametric space.
     */
    const CUDATable<2, double> &quad_points =
      bem_values.quad_rule_for_same_panel.get_points();

    /**
     * @internal The number of allocated CUDA threads for executing this
     * kernel function is always enough to hold the fetched tasks. Hence,
     * those threads with linear IDs less than @p fetched_task_num actually
     * perform the computation.
     */
    if (thread_idx < fetched_task_num)
      {
        /**
         * @internal Calculate the task index in the ring buffer.
         */
        const unsigned int task_index =
          (thread_idx + start_task_index) >= capacity ?
            (thread_idx + start_task_index - capacity) :
            (thread_idx + start_task_index);

        /**
         * @internal Initialize the quadrature value stored in the register,
         * which is efficient for accumulating values contributed from all
         * \f$k_3\f$ terms and quadrature points.
         */
        RangeNumberType quad_value = 0.;

        /**
         * @internal Iterate over each quadrature point.
         */
        for (unsigned int quad_no = 0;
             quad_no < bem_values.quad_rule_for_same_panel.size();
             quad_no++)
          {
            /**
             * @internal Initialize the register variable for storing the
             * kernel function value at the current quadrature point, which is
             * also multiplied by Jacobians from unit cells to real cells as
             * well as shape function values in \f$K_x\f$ and \f$K_y\f$.
             *
             * \mynote{When the kernel function is @p HyperSingularRegular,
             * the scalar product of surface curls in \f$K_x\f$ and \f$K_y\f$
             * will be multiplied to @p kernel_value instead of the shape
             * function values.}
             */
            RangeNumberType kernel_value = 0.;
            /**
             * @internal Iterate over each k3 term.
             */
#pragma unroll
            for (unsigned int k3_index = 0; k3_index < 8; k3_index++)
              {
                /**
                 * @internal Calculate Jacobians, normal vectors, covariant
                 * matrices and quadrature point coordinates in the real cell
                 * for the current quadrature point in \f$K_x\f$.
                 */
                kx_jacobian = BEMTools::CUDAWrappers::
                  surface_jacobian_det_normal_vector_and_covariant(
                    k3_index,
                    quad_no,
                    bem_values
                      .kx_mapping_shape_grad_matrix_table_for_same_panel,
                    scalar_data_ring_buffer_gpu[task_index].kx_mapping_index,
                    scalar_data_ring_buffer_gpu[task_index]
                      .kx_mapping_n_shape_functions,
                    &kx_mapping_support_points_permuted_ring_buffer(task_index,
                                                                    0),
                    kx_normal,
                    kx_covariant_matrix,
                    scalar_data_ring_buffer_gpu[task_index].is_kx_normal_inward,
                    kernel.kernel_type == KernelType::HyperSingularRegular);

                BEMTools::CUDAWrappers::
                  transform_quad_point_from_unit_to_permuted_real_cell(
                    k3_index,
                    quad_no,
                    bem_values.kx_mapping_shape_value_table_for_same_panel,
                    scalar_data_ring_buffer_gpu[task_index].kx_mapping_index,
                    scalar_data_ring_buffer_gpu[task_index]
                      .kx_mapping_n_shape_functions,
                    &kx_mapping_support_points_permuted_ring_buffer(task_index,
                                                                    0),
                    kx_quad_point);

                /**
                 * @internal Calculate Jacobians, normal vectors, covariant
                 * matrices and quadrature point coordinates in the real cell
                 * for the current quadrature point in \f$K_y\f$.
                 */
                ky_jacobian = BEMTools::CUDAWrappers::
                  surface_jacobian_det_normal_vector_and_covariant(
                    k3_index,
                    quad_no,
                    bem_values
                      .ky_mapping_shape_grad_matrix_table_for_same_panel,
                    scalar_data_ring_buffer_gpu[task_index].ky_mapping_index,
                    scalar_data_ring_buffer_gpu[task_index]
                      .ky_mapping_n_shape_functions,
                    &ky_mapping_support_points_permuted_ring_buffer(task_index,
                                                                    0),
                    ky_normal,
                    ky_covariant_matrix,
                    scalar_data_ring_buffer_gpu[task_index].is_ky_normal_inward,
                    kernel.kernel_type == KernelType::HyperSingularRegular);

                BEMTools::CUDAWrappers::
                  transform_quad_point_from_unit_to_permuted_real_cell(
                    k3_index,
                    quad_no,
                    bem_values.ky_mapping_shape_value_table_for_same_panel,
                    scalar_data_ring_buffer_gpu[task_index].ky_mapping_index,
                    scalar_data_ring_buffer_gpu[task_index]
                      .ky_mapping_n_shape_functions,
                    &ky_mapping_support_points_permuted_ring_buffer(task_index,
                                                                    0),
                    ky_quad_point);

                if (kernel.kernel_type == HyperSingularRegular)
                  {
                    /**
                     * @internal Extract the gradient values of the current
                     * shape function at the current quadrature point in the
                     * unit cells for \f$K_x\f$ and \f$K_y\f$.
                     */
                    RangeNumberType kx_shape_grad_in_unit_cell[dim];
                    RangeNumberType ky_shape_grad_in_unit_cell[dim];
                    CUDAVector<RangeNumberType>
                      kx_shape_grad_in_unit_cell_vector(
                        kx_shape_grad_in_unit_cell, dim);
                    CUDAVector<RangeNumberType>
                      ky_shape_grad_in_unit_cell_vector(
                        ky_shape_grad_in_unit_cell, dim);

#pragma unroll
                    for (unsigned int d = 0; d < dim; d++)
                      {
                        kx_shape_grad_in_unit_cell[d] =
                          bem_values.kx_shape_grad_matrix_table_for_same_panel(
                            k3_index,
                            quad_no,
                            d,
                            scalar_data_ring_buffer_gpu[task_index]
                              .i_local_index);
                        ky_shape_grad_in_unit_cell[d] =
                          bem_values.ky_shape_grad_matrix_table_for_same_panel(
                            k3_index,
                            quad_no,
                            d,
                            scalar_data_ring_buffer_gpu[task_index]
                              .j_local_index);
                      }

                    /**
                     * Apply covariant transformation \f$JG^{-1}\f$ to the
                     * gradient tensors in the unit cells, then we get the
                     * gradient tensors in the real cells.
                     */
                    RangeNumberType kx_shape_grad_in_real_cell[spacedim];
                    RangeNumberType ky_shape_grad_in_real_cell[spacedim];
                    CUDAVector<RangeNumberType>
                      kx_shape_grad_in_real_cell_vector(
                        kx_shape_grad_in_real_cell, spacedim);
                    CUDAVector<RangeNumberType>
                      ky_shape_grad_in_real_cell_vector(
                        ky_shape_grad_in_real_cell, spacedim);

                    kx_covariant_matrix.vmult(
                      kx_shape_grad_in_real_cell_vector,
                      kx_shape_grad_in_unit_cell_vector);
                    ky_covariant_matrix.vmult(
                      ky_shape_grad_in_real_cell_vector,
                      ky_shape_grad_in_unit_cell_vector);

                    /**
                     * Calculate the surface gradient tensor of the shape
                     * functions, which is the cross product of normal vector
                     * and the volume gradient vector.
                     *
                     * \mynote{The cross product operation requires the input
                     * vectors to be transformed to tensors.}
                     */
                    Tensor<1, spacedim, RangeNumberType> kx_shape_surface_curl =
                      cross_product_3d(kx_normal,
                                       kx_shape_grad_in_real_cell_vector);
                    Tensor<1, spacedim, RangeNumberType> ky_shape_surface_curl =
                      cross_product_3d(ky_normal,
                                       ky_shape_grad_in_real_cell_vector);

                    kernel_value +=
                      kernel.value(kx_quad_point,
                                   ky_quad_point,
                                   kx_normal,
                                   ky_normal) *
                      kx_jacobian * ky_jacobian *
                      HierBEM::PlatformShared::scalar_product(
                        kx_shape_surface_curl, ky_shape_surface_curl);
                  }
                else
                  {
                    kernel_value +=
                      kernel.value(kx_quad_point,
                                   ky_quad_point,
                                   kx_normal,
                                   ky_normal) *
                      kx_jacobian * ky_jacobian *
                      bem_values.kx_shape_value_table_for_same_panel(
                        scalar_data_ring_buffer_gpu[task_index].i_local_index,
                        k3_index,
                        quad_no) *
                      bem_values.ky_shape_value_table_for_same_panel(
                        scalar_data_ring_buffer_gpu[task_index].j_local_index,
                        k3_index,
                        quad_no);
                  }
              }

            quad_value +=
              kernel_value * quad_points(quad_no, 0) *
              (1 - quad_points(quad_no, 0)) *
              (1 - quad_points(quad_no, 0) * quad_points(quad_no, 1)) *
              bem_values.quad_rule_for_same_panel.get_weights()[quad_no];
          }

        /**
         * @internal Save the scaled quadrature value to the ring buffer.
         */
        quadrature_value_ring_buffer_gpu[task_index] =
          quad_value * kernel_factor;
      }
  }


  template <int dim,
            int spacedim,
            template <int, typename>
            typename KernelFunctionType,
            typename RangeNumberType = double>
  __global__ void
  process_sauter_task_on_one_pair_of_dofs_common_edge(
    const KernelFunctionType<spacedim, RangeNumberType> kernel,
    const RangeNumberType                               kernel_factor,
    const unsigned int                                  capacity,
    CUDATable<2, Point<spacedim, RangeNumberType>>
      kx_mapping_support_points_permuted_ring_buffer,
    CUDATable<2, Point<spacedim, RangeNumberType>>
      ky_mapping_support_points_permuted_ring_buffer,
    SauterQuadratureTaskScalarData *scalar_data_ring_buffer_gpu,
    RangeNumberType                *quadrature_value_ring_buffer_gpu,
    const unsigned int              start_task_index,
    const unsigned int              fetched_task_num,
    const CUDABEMValues<dim, spacedim, RangeNumberType> bem_values)
  {
    /**
     * @internal For simplicity, we use 1D linear thread grid.
     */
    const unsigned int thread_idx = blockIdx.x * blockDim.x + threadIdx.x;

    RangeNumberType                      kx_jacobian, ky_jacobian;
    Tensor<1, spacedim, RangeNumberType> kx_normal, ky_normal;
    Point<spacedim, RangeNumberType>     kx_quad_point, ky_quad_point;
    /**
     * @internal Create a wrapper matrix for the covariant matrix
     * on \f$K_x\f$. N.B. Only when the kernel function is
     * @p HyperSingularRegular, this matrix will be evaluated.
     */
    RangeNumberType                 kx_covariant_matrix_data[spacedim * dim];
    RangeNumberType                 ky_covariant_matrix_data[spacedim * dim];
    CUDAFullMatrix<RangeNumberType> kx_covariant_matrix(
      kx_covariant_matrix_data, spacedim, dim);
    CUDAFullMatrix<RangeNumberType> ky_covariant_matrix(
      ky_covariant_matrix_data, spacedim, dim);

    /**
     * @internal Get the list of quadrature points in the Sauter
     * parametric space.
     */
    const CUDATable<2, double> &quad_points =
      bem_values.quad_rule_for_common_edge.get_points();

    /**
     * @internal The number of allocated CUDA threads for executing this
     * kernel function is always enough to hold the fetched tasks. Hence,
     * those threads with linear IDs less than @p fetched_task_num actually
     * perform the computation.
     */
    if (thread_idx < fetched_task_num)
      {
        /**
         * @internal Calculate the task index in the ring buffer.
         */
        const unsigned int task_index =
          (thread_idx + start_task_index) >= capacity ?
            (thread_idx + start_task_index - capacity) :
            (thread_idx + start_task_index);

        /**
         * @internal Initialize the quadrature value stored in the register,
         * which is efficient for accumulating values contributed from all
         * \f$k_3\f$ terms and quadrature points.
         */
        RangeNumberType quad_value = 0.;

        /**
         * @internal Iterate over each quadrature point.
         */
        for (unsigned int quad_no = 0;
             quad_no < bem_values.quad_rule_for_common_edge.size();
             quad_no++)
          {
            RangeNumberType jacobian_det1 = quad_points(quad_no, 0) *
                                            quad_points(quad_no, 0) *
                                            (1 - quad_points(quad_no, 0));
            RangeNumberType jacobian_det2 =
              quad_points(quad_no, 0) * quad_points(quad_no, 0) *
              (1 - quad_points(quad_no, 0) * quad_points(quad_no, 1));

            /**
             * @internal Initialize the register variable for storing the
             * kernel function value at the current quadrature point, which is
             * also multiplied by Jacobians from unit cells to real cells as
             * well as shape function values in \f$K_x\f$ and \f$K_y\f$.
             *
             * \mynote{When the kernel function is @p HyperSingularRegular,
             * the scalar product of surface curls in \f$K_x\f$ and \f$K_y\f$
             * will be multiplied to @p kernel_value instead of the shape
             * function values.}
             */
            RangeNumberType kernel_value = 0.;
            /**
             * @internal Iterate over each k3 term.
             */
#pragma unroll
            for (unsigned int k3_index = 0; k3_index < 6; k3_index++)
              {
                /**
                 * @internal Calculate Jacobians, normal vectors, covariant
                 * matrices and quadrature point coordinates in the real cell
                 * for the current quadrature point in \f$K_x\f$.
                 */
                kx_jacobian = BEMTools::CUDAWrappers::
                  surface_jacobian_det_normal_vector_and_covariant(
                    k3_index,
                    quad_no,
                    bem_values
                      .kx_mapping_shape_grad_matrix_table_for_common_edge,
                    scalar_data_ring_buffer_gpu[task_index].kx_mapping_index,
                    scalar_data_ring_buffer_gpu[task_index]
                      .kx_mapping_n_shape_functions,
                    &kx_mapping_support_points_permuted_ring_buffer(task_index,
                                                                    0),
                    kx_normal,
                    kx_covariant_matrix,
                    scalar_data_ring_buffer_gpu[task_index].is_kx_normal_inward,
                    kernel.kernel_type == KernelType::HyperSingularRegular);

                BEMTools::CUDAWrappers::
                  transform_quad_point_from_unit_to_permuted_real_cell(
                    k3_index,
                    quad_no,
                    bem_values.kx_mapping_shape_value_table_for_common_edge,
                    scalar_data_ring_buffer_gpu[task_index].kx_mapping_index,
                    scalar_data_ring_buffer_gpu[task_index]
                      .kx_mapping_n_shape_functions,
                    &kx_mapping_support_points_permuted_ring_buffer(task_index,
                                                                    0),
                    kx_quad_point);

                /**
                 * @internal Calculate Jacobians, normal vectors, covariant
                 * matrices and quadrature point coordinates in the real cell
                 * for the current quadrature point in \f$K_y\f$.
                 */
                ky_jacobian = BEMTools::CUDAWrappers::
                  surface_jacobian_det_normal_vector_and_covariant(
                    k3_index,
                    quad_no,
                    bem_values
                      .ky_mapping_shape_grad_matrix_table_for_common_edge,
                    scalar_data_ring_buffer_gpu[task_index].ky_mapping_index,
                    scalar_data_ring_buffer_gpu[task_index]
                      .ky_mapping_n_shape_functions,
                    &ky_mapping_support_points_permuted_ring_buffer(task_index,
                                                                    0),
                    ky_normal,
                    ky_covariant_matrix,
                    // The ky normal vector should be further negated for ky
                    // in the common edge case.
                    !(scalar_data_ring_buffer_gpu[task_index]
                        .is_ky_normal_inward),
                    kernel.kernel_type == KernelType::HyperSingularRegular);

                BEMTools::CUDAWrappers::
                  transform_quad_point_from_unit_to_permuted_real_cell(
                    k3_index,
                    quad_no,
                    bem_values.ky_mapping_shape_value_table_for_common_edge,
                    scalar_data_ring_buffer_gpu[task_index].ky_mapping_index,
                    scalar_data_ring_buffer_gpu[task_index]
                      .ky_mapping_n_shape_functions,
                    &ky_mapping_support_points_permuted_ring_buffer(task_index,
                                                                    0),
                    ky_quad_point);

                if (kernel.kernel_type == HyperSingularRegular)
                  {
                    /**
                     * @internal Extract the gradient values of the current
                     * shape function at the current quadrature point in the
                     * unit cells for \f$K_x\f$ and \f$K_y\f$.
                     */
                    RangeNumberType kx_shape_grad_in_unit_cell[dim];
                    RangeNumberType ky_shape_grad_in_unit_cell[dim];
                    CUDAVector<RangeNumberType>
                      kx_shape_grad_in_unit_cell_vector(
                        kx_shape_grad_in_unit_cell, dim);
                    CUDAVector<RangeNumberType>
                      ky_shape_grad_in_unit_cell_vector(
                        ky_shape_grad_in_unit_cell, dim);

#pragma unroll
                    for (unsigned int d = 0; d < dim; d++)
                      {
                        kx_shape_grad_in_unit_cell[d] =
                          bem_values.kx_shape_grad_matrix_table_for_common_edge(
                            k3_index,
                            quad_no,
                            d,
                            scalar_data_ring_buffer_gpu[task_index]
                              .i_local_index);
                        ky_shape_grad_in_unit_cell[d] =
                          bem_values.ky_shape_grad_matrix_table_for_common_edge(
                            k3_index,
                            quad_no,
                            d,
                            scalar_data_ring_buffer_gpu[task_index]
                              .j_local_index);
                      }

                    /**
                     * Apply covariant transformation \f$JG^{-1}\f$ to the
                     * gradient tensors in the unit cells, then we get the
                     * gradient tensors in the real cells.
                     */
                    RangeNumberType kx_shape_grad_in_real_cell[spacedim];
                    RangeNumberType ky_shape_grad_in_real_cell[spacedim];
                    CUDAVector<RangeNumberType>
                      kx_shape_grad_in_real_cell_vector(
                        kx_shape_grad_in_real_cell, spacedim);
                    CUDAVector<RangeNumberType>
                      ky_shape_grad_in_real_cell_vector(
                        ky_shape_grad_in_real_cell, spacedim);

                    kx_covariant_matrix.vmult(
                      kx_shape_grad_in_real_cell_vector,
                      kx_shape_grad_in_unit_cell_vector);
                    ky_covariant_matrix.vmult(
                      ky_shape_grad_in_real_cell_vector,
                      ky_shape_grad_in_unit_cell_vector);

                    /**
                     * Calculate the surface gradient tensor of the shape
                     * functions, which is the cross product of normal vector
                     * and the volume gradient vector.
                     *
                     * \mynote{The cross product operation requires the input
                     * vectors to be transformed to tensors.}
                     */
                    Tensor<1, spacedim, RangeNumberType> kx_shape_surface_curl =
                      cross_product_3d(kx_normal,
                                       kx_shape_grad_in_real_cell_vector);
                    Tensor<1, spacedim, RangeNumberType> ky_shape_surface_curl =
                      cross_product_3d(ky_normal,
                                       ky_shape_grad_in_real_cell_vector);

                    kernel_value +=
                      kernel.value(kx_quad_point,
                                   ky_quad_point,
                                   kx_normal,
                                   ky_normal) *
                      kx_jacobian * ky_jacobian *
                      HierBEM::PlatformShared::scalar_product(
                        kx_shape_surface_curl, ky_shape_surface_curl) *
                      (k3_index <= 1 ? jacobian_det1 : jacobian_det2);
                  }
                else
                  {
                    kernel_value +=
                      kernel.value(kx_quad_point,
                                   ky_quad_point,
                                   kx_normal,
                                   ky_normal) *
                      kx_jacobian * ky_jacobian *
                      bem_values.kx_shape_value_table_for_common_edge(
                        scalar_data_ring_buffer_gpu[task_index].i_local_index,
                        k3_index,
                        quad_no) *
                      bem_values.ky_shape_value_table_for_common_edge(
                        scalar_data_ring_buffer_gpu[task_index].j_local_index,
                        k3_index,
                        quad_no) *
                      (k3_index <= 1 ? jacobian_det1 : jacobian_det2);
                  }
              }

            quad_value +=
              kernel_value *
              bem_values.quad_rule_for_common_edge.get_weights()[quad_no];
          }

        /**
         * @internal Save the scaled quadrature value to the ring buffer.
         */
        quadrature_value_ring_buffer_gpu[task_index] =
          quad_value * kernel_factor;
      }
  }


  template <int dim,
            int spacedim,
            template <int, typename>
            typename KernelFunctionType,
            typename RangeNumberType = double>
  __global__ void
  process_sauter_task_on_one_pair_of_dofs_common_vertex(
    const KernelFunctionType<spacedim, RangeNumberType> kernel,
    const RangeNumberType                               kernel_factor,
    const unsigned int                                  capacity,
    CUDATable<2, Point<spacedim, RangeNumberType>>
      kx_mapping_support_points_permuted_ring_buffer,
    CUDATable<2, Point<spacedim, RangeNumberType>>
      ky_mapping_support_points_permuted_ring_buffer,
    SauterQuadratureTaskScalarData *scalar_data_ring_buffer_gpu,
    RangeNumberType                *quadrature_value_ring_buffer_gpu,
    const unsigned int              start_task_index,
    const unsigned int              fetched_task_num,
    const CUDABEMValues<dim, spacedim, RangeNumberType> bem_values)
  {
    /**
     * @internal For simplicity, we use 1D linear thread grid.
     */
    const unsigned int thread_idx = blockIdx.x * blockDim.x + threadIdx.x;

    RangeNumberType                      kx_jacobian, ky_jacobian;
    Tensor<1, spacedim, RangeNumberType> kx_normal, ky_normal;
    Point<spacedim, RangeNumberType>     kx_quad_point, ky_quad_point;
    /**
     * @internal Create a wrapper matrix for the covariant matrix
     * on \f$K_x\f$. N.B. Only when the kernel function is
     * @p HyperSingularRegular, this matrix will be evaluated.
     */
    RangeNumberType                 kx_covariant_matrix_data[spacedim * dim];
    RangeNumberType                 ky_covariant_matrix_data[spacedim * dim];
    CUDAFullMatrix<RangeNumberType> kx_covariant_matrix(
      kx_covariant_matrix_data, spacedim, dim);
    CUDAFullMatrix<RangeNumberType> ky_covariant_matrix(
      ky_covariant_matrix_data, spacedim, dim);

    /**
     * @internal Get the list of quadrature points in the Sauter
     * parametric space.
     */
    const CUDATable<2, double> &quad_points =
      bem_values.quad_rule_for_common_vertex.get_points();

    /**
     * @internal The number of allocated CUDA threads for executing this
     * kernel function is always enough to hold the fetched tasks. Hence,
     * those threads with linear IDs less than @p fetched_task_num actually
     * perform the computation.
     */
    if (thread_idx < fetched_task_num)
      {
        /**
         * @internal Calculate the task index in the ring buffer.
         */
        const unsigned int task_index =
          (thread_idx + start_task_index) >= capacity ?
            (thread_idx + start_task_index - capacity) :
            (thread_idx + start_task_index);

        /**
         * @internal Initialize the quadrature value stored in the register,
         * which is efficient for accumulating values contributed from all
         * \f$k_3\f$ terms and quadrature points.
         */
        RangeNumberType quad_value = 0.;

        /**
         * @internal Iterate over each quadrature point.
         */
        for (unsigned int quad_no = 0;
             quad_no < bem_values.quad_rule_for_common_vertex.size();
             quad_no++)
          {
            /**
             * @internal Initialize the register variable for storing the
             * kernel function value at the current quadrature point, which is
             * also multiplied by Jacobians from unit cells to real cells as
             * well as shape function values in \f$K_x\f$ and \f$K_y\f$.
             *
             * \mynote{When the kernel function is @p HyperSingularRegular,
             * the scalar product of surface curls in \f$K_x\f$ and \f$K_y\f$
             * will be multiplied to @p kernel_value instead of the shape
             * function values.}
             */
            RangeNumberType kernel_value = 0.;
            /**
             * @internal Iterate over each k3 term.
             */
#pragma unroll
            for (unsigned int k3_index = 0; k3_index < 4; k3_index++)
              {
                /**
                 * @internal Calculate Jacobians, normal vectors, covariant
                 * matrices and quadrature point coordinates in the real cell
                 * for the current quadrature point in \f$K_x\f$.
                 */
                kx_jacobian = BEMTools::CUDAWrappers::
                  surface_jacobian_det_normal_vector_and_covariant(
                    k3_index,
                    quad_no,
                    bem_values
                      .kx_mapping_shape_grad_matrix_table_for_common_vertex,
                    scalar_data_ring_buffer_gpu[task_index].kx_mapping_index,
                    scalar_data_ring_buffer_gpu[task_index]
                      .kx_mapping_n_shape_functions,
                    &kx_mapping_support_points_permuted_ring_buffer(task_index,
                                                                    0),
                    kx_normal,
                    kx_covariant_matrix,
                    scalar_data_ring_buffer_gpu[task_index].is_kx_normal_inward,
                    kernel.kernel_type == KernelType::HyperSingularRegular);

                BEMTools::CUDAWrappers::
                  transform_quad_point_from_unit_to_permuted_real_cell(
                    k3_index,
                    quad_no,
                    bem_values.kx_mapping_shape_value_table_for_common_vertex,
                    scalar_data_ring_buffer_gpu[task_index].kx_mapping_index,
                    scalar_data_ring_buffer_gpu[task_index]
                      .kx_mapping_n_shape_functions,
                    &kx_mapping_support_points_permuted_ring_buffer(task_index,
                                                                    0),
                    kx_quad_point);

                /**
                 * @internal Calculate Jacobians, normal vectors, covariant
                 * matrices and quadrature point coordinates in the real cell
                 * for the current quadrature point in \f$K_y\f$.
                 */
                ky_jacobian = BEMTools::CUDAWrappers::
                  surface_jacobian_det_normal_vector_and_covariant(
                    k3_index,
                    quad_no,
                    bem_values
                      .ky_mapping_shape_grad_matrix_table_for_common_vertex,
                    scalar_data_ring_buffer_gpu[task_index].ky_mapping_index,
                    scalar_data_ring_buffer_gpu[task_index]
                      .ky_mapping_n_shape_functions,
                    &ky_mapping_support_points_permuted_ring_buffer(task_index,
                                                                    0),
                    ky_normal,
                    ky_covariant_matrix,
                    scalar_data_ring_buffer_gpu[task_index].is_ky_normal_inward,
                    kernel.kernel_type == KernelType::HyperSingularRegular);

                BEMTools::CUDAWrappers::
                  transform_quad_point_from_unit_to_permuted_real_cell(
                    k3_index,
                    quad_no,
                    bem_values.ky_mapping_shape_value_table_for_common_vertex,
                    scalar_data_ring_buffer_gpu[task_index].ky_mapping_index,
                    scalar_data_ring_buffer_gpu[task_index]
                      .ky_mapping_n_shape_functions,
                    &ky_mapping_support_points_permuted_ring_buffer(task_index,
                                                                    0),
                    ky_quad_point);

                if (kernel.kernel_type == HyperSingularRegular)
                  {
                    /**
                     * @internal Extract the gradient values of the current
                     * shape function at the current quadrature point in the
                     * unit cells for \f$K_x\f$ and \f$K_y\f$.
                     */
                    RangeNumberType kx_shape_grad_in_unit_cell[dim];
                    RangeNumberType ky_shape_grad_in_unit_cell[dim];
                    CUDAVector<RangeNumberType>
                      kx_shape_grad_in_unit_cell_vector(
                        kx_shape_grad_in_unit_cell, dim);
                    CUDAVector<RangeNumberType>
                      ky_shape_grad_in_unit_cell_vector(
                        ky_shape_grad_in_unit_cell, dim);

#pragma unroll
                    for (unsigned int d = 0; d < dim; d++)
                      {
                        kx_shape_grad_in_unit_cell[d] =
                          bem_values
                            .kx_shape_grad_matrix_table_for_common_vertex(
                              k3_index,
                              quad_no,
                              d,
                              scalar_data_ring_buffer_gpu[task_index]
                                .i_local_index);
                        ky_shape_grad_in_unit_cell[d] =
                          bem_values
                            .ky_shape_grad_matrix_table_for_common_vertex(
                              k3_index,
                              quad_no,
                              d,
                              scalar_data_ring_buffer_gpu[task_index]
                                .j_local_index);
                      }

                    /**
                     * Apply covariant transformation \f$JG^{-1}\f$ to the
                     * gradient tensors in the unit cells, then we get the
                     * gradient tensors in the real cells.
                     */
                    RangeNumberType kx_shape_grad_in_real_cell[spacedim];
                    RangeNumberType ky_shape_grad_in_real_cell[spacedim];
                    CUDAVector<RangeNumberType>
                      kx_shape_grad_in_real_cell_vector(
                        kx_shape_grad_in_real_cell, spacedim);
                    CUDAVector<RangeNumberType>
                      ky_shape_grad_in_real_cell_vector(
                        ky_shape_grad_in_real_cell, spacedim);

                    kx_covariant_matrix.vmult(
                      kx_shape_grad_in_real_cell_vector,
                      kx_shape_grad_in_unit_cell_vector);
                    ky_covariant_matrix.vmult(
                      ky_shape_grad_in_real_cell_vector,
                      ky_shape_grad_in_unit_cell_vector);

                    /**
                     * Calculate the surface gradient tensor of the shape
                     * functions, which is the cross product of normal vector
                     * and the volume gradient vector.
                     *
                     * \mynote{The cross product operation requires the input
                     * vectors to be transformed to tensors.}
                     */
                    Tensor<1, spacedim, RangeNumberType> kx_shape_surface_curl =
                      cross_product_3d(kx_normal,
                                       kx_shape_grad_in_real_cell_vector);
                    Tensor<1, spacedim, RangeNumberType> ky_shape_surface_curl =
                      cross_product_3d(ky_normal,
                                       ky_shape_grad_in_real_cell_vector);

                    kernel_value +=
                      kernel.value(kx_quad_point,
                                   ky_quad_point,
                                   kx_normal,
                                   ky_normal) *
                      kx_jacobian * ky_jacobian *
                      HierBEM::PlatformShared::scalar_product(
                        kx_shape_surface_curl, ky_shape_surface_curl);
                  }
                else
                  {
                    kernel_value +=
                      kernel.value(kx_quad_point,
                                   ky_quad_point,
                                   kx_normal,
                                   ky_normal) *
                      kx_jacobian * ky_jacobian *
                      bem_values.kx_shape_value_table_for_common_vertex(
                        scalar_data_ring_buffer_gpu[task_index].i_local_index,
                        k3_index,
                        quad_no) *
                      bem_values.ky_shape_value_table_for_common_vertex(
                        scalar_data_ring_buffer_gpu[task_index].j_local_index,
                        k3_index,
                        quad_no);
                  }
              }

            quad_value +=
              kernel_value *
              HierBEM::PlatformShared::Utilities::fixed_power<3>(
                quad_points(quad_no, 0)) *
              bem_values.quad_rule_for_common_vertex.get_weights()[quad_no];
          }

        /**
         * @internal Save the scaled quadrature value to the ring buffer.
         */
        quadrature_value_ring_buffer_gpu[task_index] =
          quad_value * kernel_factor;
      }
  }


  template <int dim,
            int spacedim,
            template <int, typename>
            typename KernelFunctionType,
            typename RangeNumberType = double>
  __global__ void
  process_sauter_task_on_one_pair_of_dofs_regular(
    const KernelFunctionType<spacedim, RangeNumberType> kernel,
    const RangeNumberType                               kernel_factor,
    const unsigned int                                  capacity,
    CUDATable<2, Point<spacedim, RangeNumberType>>
      kx_mapping_support_points_permuted_ring_buffer,
    CUDATable<2, Point<spacedim, RangeNumberType>>
      ky_mapping_support_points_permuted_ring_buffer,
    SauterQuadratureTaskScalarData *scalar_data_ring_buffer_gpu,
    RangeNumberType                *quadrature_value_ring_buffer_gpu,
    const unsigned int              start_task_index,
    const unsigned int              fetched_task_num,
    const CUDABEMValues<dim, spacedim, RangeNumberType> bem_values)
  {
    /**
     * @internal For simplicity, we use 1D linear thread grid.
     */
    const unsigned int thread_idx = blockIdx.x * blockDim.x + threadIdx.x;

    RangeNumberType                      kx_jacobian, ky_jacobian;
    Tensor<1, spacedim, RangeNumberType> kx_normal, ky_normal;
    Point<spacedim, RangeNumberType>     kx_quad_point, ky_quad_point;
    /**
     * @internal Create a wrapper matrix for the covariant matrix
     * on \f$K_x\f$. N.B. Only when the kernel function is
     * @p HyperSingularRegular, this matrix will be evaluated.
     */
    RangeNumberType                 kx_covariant_matrix_data[spacedim * dim];
    RangeNumberType                 ky_covariant_matrix_data[spacedim * dim];
    CUDAFullMatrix<RangeNumberType> kx_covariant_matrix(
      kx_covariant_matrix_data, spacedim, dim);
    CUDAFullMatrix<RangeNumberType> ky_covariant_matrix(
      ky_covariant_matrix_data, spacedim, dim);

    /**
     * @internal The number of allocated CUDA threads for executing this
     * kernel function is always enough to hold the fetched tasks. Hence,
     * those threads with linear IDs less than @p fetched_task_num actually
     * perform the computation.
     */
    if (thread_idx < fetched_task_num)
      {
        /**
         * @internal Calculate the task index in the ring buffer.
         */
        const unsigned int task_index =
          (thread_idx + start_task_index) >= capacity ?
            (thread_idx + start_task_index - capacity) :
            (thread_idx + start_task_index);

        /**
         * @internal Initialize the quadrature value stored in the register,
         * which is efficient for accumulating values contributed from all
         * \f$k_3\f$ terms and quadrature points.
         */
        RangeNumberType quad_value = 0.;

        /**
         * @internal Iterate over each quadrature point.
         */
        for (unsigned int quad_no = 0;
             quad_no < bem_values.quad_rule_for_regular.size();
             quad_no++)
          {
            /**
             * @internal Calculate Jacobians, normal vectors, covariant
             * matrices and quadrature point coordinates in the real cell for
             * the current quadrature point in \f$K_x\f$.
             */
            kx_jacobian = BEMTools::CUDAWrappers::
              surface_jacobian_det_normal_vector_and_covariant(
                0,
                quad_no,
                bem_values.kx_mapping_shape_grad_matrix_table_for_regular,
                scalar_data_ring_buffer_gpu[task_index].kx_mapping_index,
                scalar_data_ring_buffer_gpu[task_index]
                  .kx_mapping_n_shape_functions,
                &kx_mapping_support_points_permuted_ring_buffer(task_index, 0),
                kx_normal,
                kx_covariant_matrix,
                scalar_data_ring_buffer_gpu[task_index].is_kx_normal_inward,
                kernel.kernel_type == KernelType::HyperSingularRegular);

            BEMTools::CUDAWrappers::
              transform_quad_point_from_unit_to_permuted_real_cell(
                0,
                quad_no,
                bem_values.kx_mapping_shape_value_table_for_regular,
                scalar_data_ring_buffer_gpu[task_index].kx_mapping_index,
                scalar_data_ring_buffer_gpu[task_index]
                  .kx_mapping_n_shape_functions,
                &kx_mapping_support_points_permuted_ring_buffer(task_index, 0),
                kx_quad_point);

            /**
             * @internal Calculate Jacobians, normal vectors, covariant
             * matrices and quadrature point coordinates in the real cell for
             * the current quadrature point in \f$K_y\f$.
             */
            ky_jacobian = BEMTools::CUDAWrappers::
              surface_jacobian_det_normal_vector_and_covariant(
                0,
                quad_no,
                bem_values.ky_mapping_shape_grad_matrix_table_for_regular,
                scalar_data_ring_buffer_gpu[task_index].ky_mapping_index,
                scalar_data_ring_buffer_gpu[task_index]
                  .ky_mapping_n_shape_functions,
                &ky_mapping_support_points_permuted_ring_buffer(task_index, 0),
                ky_normal,
                ky_covariant_matrix,
                scalar_data_ring_buffer_gpu[task_index].is_ky_normal_inward,
                kernel.kernel_type == KernelType::HyperSingularRegular);

            BEMTools::CUDAWrappers::
              transform_quad_point_from_unit_to_permuted_real_cell(
                0,
                quad_no,
                bem_values.ky_mapping_shape_value_table_for_regular,
                scalar_data_ring_buffer_gpu[task_index].ky_mapping_index,
                scalar_data_ring_buffer_gpu[task_index]
                  .ky_mapping_n_shape_functions,
                &ky_mapping_support_points_permuted_ring_buffer(task_index, 0),
                ky_quad_point);

            if (kernel.kernel_type == HyperSingularRegular)
              {
                /**
                 * @internal Extract the gradient values of the current
                 * shape function at the current quadrature point in the
                 * unit cells for \f$K_x\f$ and \f$K_y\f$.
                 */
                RangeNumberType             kx_shape_grad_in_unit_cell[dim];
                RangeNumberType             ky_shape_grad_in_unit_cell[dim];
                CUDAVector<RangeNumberType> kx_shape_grad_in_unit_cell_vector(
                  kx_shape_grad_in_unit_cell, dim);
                CUDAVector<RangeNumberType> ky_shape_grad_in_unit_cell_vector(
                  ky_shape_grad_in_unit_cell, dim);

#pragma unroll
                for (unsigned int d = 0; d < dim; d++)
                  {
                    kx_shape_grad_in_unit_cell[d] =
                      bem_values.kx_shape_grad_matrix_table_for_regular(
                        0,
                        quad_no,
                        d,
                        scalar_data_ring_buffer_gpu[task_index].i_local_index);
                    ky_shape_grad_in_unit_cell[d] =
                      bem_values.ky_shape_grad_matrix_table_for_regular(
                        0,
                        quad_no,
                        d,
                        scalar_data_ring_buffer_gpu[task_index].j_local_index);
                  }

                /**
                 * Apply covariant transformation \f$JG^{-1}\f$ to the
                 * gradient tensors in the unit cells, then we get the
                 * gradient tensors in the real cells.
                 */
                RangeNumberType kx_shape_grad_in_real_cell[spacedim];
                RangeNumberType ky_shape_grad_in_real_cell[spacedim];
                CUDAVector<RangeNumberType> kx_shape_grad_in_real_cell_vector(
                  kx_shape_grad_in_real_cell, spacedim);
                CUDAVector<RangeNumberType> ky_shape_grad_in_real_cell_vector(
                  ky_shape_grad_in_real_cell, spacedim);

                kx_covariant_matrix.vmult(kx_shape_grad_in_real_cell_vector,
                                          kx_shape_grad_in_unit_cell_vector);
                ky_covariant_matrix.vmult(ky_shape_grad_in_real_cell_vector,
                                          ky_shape_grad_in_unit_cell_vector);

                /**
                 * Calculate the surface gradient tensor of the shape
                 * functions, which is the cross product of normal vector
                 * and the volume gradient vector.
                 *
                 * \mynote{The cross product operation requires the input
                 * vectors to be transformed to tensors.}
                 */
                Tensor<1, spacedim, RangeNumberType> kx_shape_surface_curl =
                  cross_product_3d(kx_normal,
                                   kx_shape_grad_in_real_cell_vector);
                Tensor<1, spacedim, RangeNumberType> ky_shape_surface_curl =
                  cross_product_3d(ky_normal,
                                   ky_shape_grad_in_real_cell_vector);

                quad_value +=
                  kernel.value(kx_quad_point,
                               ky_quad_point,
                               kx_normal,
                               ky_normal) *
                  kx_jacobian * ky_jacobian *
                  HierBEM::PlatformShared::scalar_product(
                    kx_shape_surface_curl, ky_shape_surface_curl) *
                  bem_values.quad_rule_for_regular.get_weights()[quad_no];
              }
            else
              {
                quad_value +=
                  kernel.value(kx_quad_point,
                               ky_quad_point,
                               kx_normal,
                               ky_normal) *
                  kx_jacobian * ky_jacobian *
                  bem_values.kx_shape_value_table_for_regular(
                    scalar_data_ring_buffer_gpu[task_index].i_local_index,
                    0,
                    quad_no) *
                  bem_values.ky_shape_value_table_for_regular(
                    scalar_data_ring_buffer_gpu[task_index].j_local_index,
                    0,
                    quad_no) *
                  bem_values.quad_rule_for_regular.get_weights()[quad_no];
              }
          }

        /**
         * @internal Save the scaled quadrature value to the ring buffer.
         */
        quadrature_value_ring_buffer_gpu[task_index] =
          quad_value * kernel_factor;
      }
  }


  /**
   * Process all Sauter quadrature tasks in the buffer which is used for
   * assembling a row or column vector in a far field \hmat.
   */
  template <int dim,
            int spacedim,
            template <int, typename>
            typename KernelFunctionType,
            typename RangeNumberType = double>
  __global__ void
  process_sauter_tasks_in_buffer_for_far_field_hmat_vector(
    const KernelFunctionType<spacedim, RangeNumberType> kernel,
    const RangeNumberType                               kernel_factor,
    CUDATable<2, Point<spacedim, RangeNumberType>>
      kx_mapping_support_points_permuted_buffer,
    CUDATable<2, Point<spacedim, RangeNumberType>>
                                    ky_mapping_support_points_permuted_buffer,
    SauterQuadratureTaskScalarData *scalar_data_buffer_gpu,
    RangeNumberType                *values_at_all_quad_points_gpu,
    const unsigned int              task_num,
    const unsigned int              quad_point_num,
    const CUDABEMValues<dim, spacedim, RangeNumberType> bem_values)
  {
    /**
     * @internal We use a 2D thread block, the first dimension represents task
     * index, while the second dimension represents quadrature point index.
     */
    const unsigned int task_index = blockIdx.x * blockDim.x + threadIdx.x;
    const unsigned int quad_no    = blockIdx.y * blockDim.y + threadIdx.y;

    RangeNumberType                      kx_jacobian, ky_jacobian;
    Tensor<1, spacedim, RangeNumberType> kx_normal, ky_normal;
    Point<spacedim, RangeNumberType>     kx_quad_point, ky_quad_point;
    /**
     * @internal Create a wrapper matrix for the covariant matrix
     * on \f$K_x\f$. N.B. Only when the kernel function is
     * @p HyperSingularRegular, this matrix will be evaluated.
     */
    RangeNumberType                 kx_covariant_matrix_data[spacedim * dim];
    RangeNumberType                 ky_covariant_matrix_data[spacedim * dim];
    CUDAFullMatrix<RangeNumberType> kx_covariant_matrix(
      kx_covariant_matrix_data, spacedim, dim);
    CUDAFullMatrix<RangeNumberType> ky_covariant_matrix(
      ky_covariant_matrix_data, spacedim, dim);

    if (task_index < task_num && quad_no < quad_point_num)
      {
        /**
         * @internal Initialize the quadrature value stored in the register,
         * which is efficient for accumulating values contributed from all
         * \f$k_3\f$ terms and quadrature points.
         */
        RangeNumberType quad_value;

        /**
         * @internal Calculate Jacobians, normal vectors, covariant
         * matrices and quadrature point coordinates in the real cell for
         * the current quadrature point in \f$K_x\f$.
         */
        kx_jacobian = BEMTools::CUDAWrappers::
          surface_jacobian_det_normal_vector_and_covariant(
            0,
            quad_no,
            bem_values.kx_mapping_shape_grad_matrix_table_for_regular,
            scalar_data_buffer_gpu[task_index].kx_mapping_index,
            scalar_data_buffer_gpu[task_index].kx_mapping_n_shape_functions,
            &kx_mapping_support_points_permuted_buffer(task_index, 0),
            kx_normal,
            kx_covariant_matrix,
            scalar_data_buffer_gpu[task_index].is_kx_normal_inward,
            kernel.kernel_type == KernelType::HyperSingularRegular);

        BEMTools::CUDAWrappers::
          transform_quad_point_from_unit_to_permuted_real_cell(
            0,
            quad_no,
            bem_values.kx_mapping_shape_value_table_for_regular,
            scalar_data_buffer_gpu[task_index].kx_mapping_index,
            scalar_data_buffer_gpu[task_index].kx_mapping_n_shape_functions,
            &kx_mapping_support_points_permuted_buffer(task_index, 0),
            kx_quad_point);

        /**
         * @internal Calculate Jacobians, normal vectors, covariant
         * matrices and quadrature point coordinates in the real cell for
         * the current quadrature point in \f$K_y\f$.
         */
        ky_jacobian = BEMTools::CUDAWrappers::
          surface_jacobian_det_normal_vector_and_covariant(
            0,
            quad_no,
            bem_values.ky_mapping_shape_grad_matrix_table_for_regular,
            scalar_data_buffer_gpu[task_index].ky_mapping_index,
            scalar_data_buffer_gpu[task_index].ky_mapping_n_shape_functions,
            &ky_mapping_support_points_permuted_buffer(task_index, 0),
            ky_normal,
            ky_covariant_matrix,
            scalar_data_buffer_gpu[task_index].is_ky_normal_inward,
            kernel.kernel_type == KernelType::HyperSingularRegular);

        BEMTools::CUDAWrappers::
          transform_quad_point_from_unit_to_permuted_real_cell(
            0,
            quad_no,
            bem_values.ky_mapping_shape_value_table_for_regular,
            scalar_data_buffer_gpu[task_index].ky_mapping_index,
            scalar_data_buffer_gpu[task_index].ky_mapping_n_shape_functions,
            &ky_mapping_support_points_permuted_buffer(task_index, 0),
            ky_quad_point);

        if (kernel.kernel_type == HyperSingularRegular)
          {
            /**
             * @internal Extract the gradient values of the current
             * shape function at the current quadrature point in the
             * unit cells for \f$K_x\f$ and \f$K_y\f$.
             */
            RangeNumberType             kx_shape_grad_in_unit_cell[dim];
            RangeNumberType             ky_shape_grad_in_unit_cell[dim];
            CUDAVector<RangeNumberType> kx_shape_grad_in_unit_cell_vector(
              kx_shape_grad_in_unit_cell, dim);
            CUDAVector<RangeNumberType> ky_shape_grad_in_unit_cell_vector(
              ky_shape_grad_in_unit_cell, dim);

#pragma unroll
            for (unsigned int d = 0; d < dim; d++)
              {
                kx_shape_grad_in_unit_cell[d] =
                  bem_values.kx_shape_grad_matrix_table_for_regular(
                    0,
                    quad_no,
                    d,
                    scalar_data_buffer_gpu[task_index].i_local_index);
                ky_shape_grad_in_unit_cell[d] =
                  bem_values.ky_shape_grad_matrix_table_for_regular(
                    0,
                    quad_no,
                    d,
                    scalar_data_buffer_gpu[task_index].j_local_index);
              }

            /**
             * Apply covariant transformation \f$JG^{-1}\f$ to the
             * gradient tensors in the unit cells, then we get the
             * gradient tensors in the real cells.
             */
            RangeNumberType             kx_shape_grad_in_real_cell[spacedim];
            RangeNumberType             ky_shape_grad_in_real_cell[spacedim];
            CUDAVector<RangeNumberType> kx_shape_grad_in_real_cell_vector(
              kx_shape_grad_in_real_cell, spacedim);
            CUDAVector<RangeNumberType> ky_shape_grad_in_real_cell_vector(
              ky_shape_grad_in_real_cell, spacedim);

            kx_covariant_matrix.vmult(kx_shape_grad_in_real_cell_vector,
                                      kx_shape_grad_in_unit_cell_vector);
            ky_covariant_matrix.vmult(ky_shape_grad_in_real_cell_vector,
                                      ky_shape_grad_in_unit_cell_vector);

            /**
             * Calculate the surface gradient tensor of the shape
             * functions, which is the cross product of normal vector
             * and the volume gradient vector.
             *
             * \mynote{The cross product operation requires the input
             * vectors to be transformed to tensors.}
             */
            Tensor<1, spacedim, RangeNumberType> kx_shape_surface_curl =
              cross_product_3d(kx_normal, kx_shape_grad_in_real_cell_vector);
            Tensor<1, spacedim, RangeNumberType> ky_shape_surface_curl =
              cross_product_3d(ky_normal, ky_shape_grad_in_real_cell_vector);

            quad_value =
              kernel.value(kx_quad_point, ky_quad_point, kx_normal, ky_normal) *
              kx_jacobian * ky_jacobian *
              HierBEM::PlatformShared::scalar_product(kx_shape_surface_curl,
                                                     ky_shape_surface_curl) *
              bem_values.quad_rule_for_regular.get_weights()[quad_no];
          }
        else
          {
            quad_value =
              kernel.value(kx_quad_point, ky_quad_point, kx_normal, ky_normal) *
              kx_jacobian * ky_jacobian *
              bem_values.kx_shape_value_table_for_regular(
                scalar_data_buffer_gpu[task_index].i_local_index, 0, quad_no) *
              bem_values.ky_shape_value_table_for_regular(
                scalar_data_buffer_gpu[task_index].j_local_index, 0, quad_no) *
              bem_values.quad_rule_for_regular.get_weights()[quad_no];
          }

        /**
         * @internal Save the scaled quadrature value to the result buffer.
         */
        values_at_all_quad_points_gpu[task_index * quad_point_num + quad_no] =
          quad_value * kernel_factor;
      }
  }


  /**
   * Accumulate quadrature values at all quadrature points for all tasks
   * associated with each vector element.
   *
   * @tparam RangeNumberType
   * @param vector_size
   * @param quad_point_num
   * @param starting_task_indices_for_dof_pairs_gpu
   * @param values_at_all_quad_points_gpu
   * @param vector_element_values_gpu
   */
  template <typename RangeNumberType = double>
  __global__ void
  accumulate_quadrature_values_into_vector(
    const unsigned int     vector_size,
    const unsigned int     quad_point_num,
    unsigned int          *starting_task_indices_for_dof_pairs_gpu,
    const RangeNumberType *values_at_all_quad_points_gpu,
    RangeNumberType       *vector_element_values_gpu)
  {
    /**
     * @internal Here we use 1D thread block and the thread index @p idx is
     * used as the element index in the vector.
     */
    const unsigned int idx = blockIdx.x * blockDim.x + threadIdx.x;

    if (idx < vector_size)
      {
        /**
         * @internal Accumulation of results into register variable.
         */
        RangeNumberType vector_element = 0.;

        for (unsigned int task_index =
               starting_task_indices_for_dof_pairs_gpu[idx];
             task_index < starting_task_indices_for_dof_pairs_gpu[idx + 1];
             task_index++)
          {
            /**
             * @internal For each Sauter quadrature task, there are
             * @p quad_points_num number of values to be accumulated.
             */
            const unsigned int starting_index_in_result_vector =
              task_index * quad_point_num;
            for (unsigned int q = 0; q < quad_point_num; q++)
              {
                vector_element += values_at_all_quad_points_gpu
                  [starting_index_in_result_vector + q];
              }
          }

        /**
         * @internal Copy the accumulated results from register to global
         * memory.
         */
        vector_element_values_gpu[idx] = vector_element;
      }
  }


  template <int capacity, int dim, int spacedim, typename RangeNumberType>
  HBEM_ATTR_HOST void
  SauterQuadratureTaskRingBuffer<capacity, dim, spacedim, RangeNumberType>::
    allocate(const CellNeighboringType       neighboring_type,
             const unsigned int              num_to_fetch,
             const BEMValues<dim, spacedim> &bem_values)
  {
    cell_neighboring_type                = neighboring_type;
    if_all_near_field_hmat_entries_added = false;
    head_pending                         = 0;
    head_committed                       = 0;
    tail_pending                         = 0;
    tail_committed                       = 0;
    batch_size                           = num_to_fetch;

    /**
     * @internal For each data table in @p PairCellWiseScratchData, its
     * counterpart in the ring buffer should have one more dimension which
     * corresponds to the task index.
     */
    const unsigned int max_mapping_n_shape_functions =
      bem_values.mappings.back()->get_data()->n_shape_functions;

    kx_mapping_support_points_permuted_ring_buffer_cpu.reinit(
      TableIndices<2>(capacity, max_mapping_n_shape_functions));
    AssertCuda(cudaHostRegister(
      (void *)&(kx_mapping_support_points_permuted_ring_buffer_cpu(0, 0)),
      kx_mapping_support_points_permuted_ring_buffer_cpu.n_elements() *
        sizeof(Point<spacedim, RangeNumberType>),
      0));

    ky_mapping_support_points_permuted_ring_buffer_cpu.reinit(
      TableIndices<2>(capacity, max_mapping_n_shape_functions));
    AssertCuda(cudaHostRegister(
      (void *)&(ky_mapping_support_points_permuted_ring_buffer_cpu(0, 0)),
      ky_mapping_support_points_permuted_ring_buffer_cpu.n_elements() *
        sizeof(Point<spacedim, RangeNumberType>),
      0));

    kx_mapping_support_points_permuted_ring_buffer_gpu.allocate(
      TableIndices<2>(capacity, max_mapping_n_shape_functions));
    ky_mapping_support_points_permuted_ring_buffer_gpu.allocate(
      TableIndices<2>(capacity, max_mapping_n_shape_functions));

    AssertCuda(
      cudaMallocHost((void **)&scalar_data_ring_buffer_cpu,
                     capacity * sizeof(SauterQuadratureTaskScalarData)));

    AssertCuda(cudaMalloc((void **)&scalar_data_ring_buffer_gpu,
                          capacity * sizeof(SauterQuadratureTaskScalarData)));

    /**
     * @internal Allocate pinned memory on the host for the quadrature values.
     */
    AssertCuda(cudaMallocHost((void **)&quadrature_value_ring_buffer_cpu,
                              capacity * sizeof(RangeNumberType)));


    AssertCuda(cudaMalloc((void **)&quadrature_value_ring_buffer_gpu,
                          capacity * sizeof(RangeNumberType)));

    /**
     * @internal Initialize task status array.
     */
    for (unsigned int i = 0; i < capacity; i++)
      {
        std::atomic_init(task_status_ring_buffer + i,
                         SauterQuadratureTaskStatus::before_creation);
      }
  }


  template <int capacity, int dim, int spacedim, typename RangeNumberType>
  HBEM_ATTR_HOST void
  SauterQuadratureTaskRingBuffer<capacity, dim, spacedim, RangeNumberType>::
    release()
  {
    AssertCuda(cudaHostUnregister(
      (void *)&(kx_mapping_support_points_permuted_ring_buffer_cpu(0, 0))));

    AssertCuda(cudaHostUnregister(
      (void *)&(ky_mapping_support_points_permuted_ring_buffer_cpu(0, 0))));

    kx_mapping_support_points_permuted_ring_buffer_gpu.release();
    ky_mapping_support_points_permuted_ring_buffer_gpu.release();

    if (scalar_data_ring_buffer_cpu != nullptr)
      {
        AssertCuda(cudaFreeHost(scalar_data_ring_buffer_cpu));
      }

    if (scalar_data_ring_buffer_gpu != nullptr)
      {
        AssertCuda(cudaFree(scalar_data_ring_buffer_gpu));
      }

    if (quadrature_value_ring_buffer_cpu != nullptr)
      {
        AssertCuda(cudaFreeHost(quadrature_value_ring_buffer_cpu));
      }

    if (quadrature_value_ring_buffer_gpu != nullptr)
      {
        AssertCuda(cudaFree(quadrature_value_ring_buffer_gpu));
      }
  }


  template <int capacity, int dim, int spacedim, typename RangeNumberType>
  HBEM_ATTR_HOST inline unsigned int
  SauterQuadratureTaskRingBuffer<capacity, dim, spacedim, RangeNumberType>::
    task_num_during_creation() const
  {
    /**
     * @internal Circular index should be used for computing.
     */
    return (tail_pending < tail_committed ? tail_pending + capacity :
                                            tail_pending) -
           tail_committed;
  }


  template <int capacity, int dim, int spacedim, typename RangeNumberType>
  HBEM_ATTR_HOST inline unsigned int
  SauterQuadratureTaskRingBuffer<capacity, dim, spacedim, RangeNumberType>::
    task_num_ready_for_processing() const
  {
    return (tail_committed < head_pending ? tail_committed + capacity :
                                            tail_committed) -
           head_pending;
  }


  template <int capacity, int dim, int spacedim, typename RangeNumberType>
  HBEM_ATTR_HOST inline unsigned int
  SauterQuadratureTaskRingBuffer<capacity, dim, spacedim, RangeNumberType>::
    task_num_during_processing() const
  {
    return (head_pending < head_committed ? head_pending + capacity :
                                            head_pending) -
           head_committed;
  }


  template <int capacity, int dim, int spacedim, typename RangeNumberType>
  HBEM_ATTR_HOST inline unsigned int
  SauterQuadratureTaskRingBuffer<capacity, dim, spacedim, RangeNumberType>::
    task_num_total() const
  {
    return (tail_pending < head_committed ? tail_pending + capacity :
                                            tail_pending) -
           head_committed;
  }


  template <int capacity, int dim, int spacedim, typename RangeNumberType>
  HBEM_ATTR_HOST inline bool
  SauterQuadratureTaskRingBuffer<capacity, dim, spacedim, RangeNumberType>::
    is_full() const
  {
    return ((tail_pending + 1) >= capacity ?
              (tail_pending + 1 - capacity) :
              (tail_pending + 1)) == head_committed;
  }


  template <int capacity, int dim, int spacedim, typename RangeNumberType>
  HBEM_ATTR_HOST inline bool
  SauterQuadratureTaskRingBuffer<capacity, dim, spacedim, RangeNumberType>::
    is_not_full() const
  {
    return ((tail_pending + 1) >= capacity ?
              (tail_pending + 1 - capacity) :
              (tail_pending + 1)) != head_committed;
  }


  template <int capacity, int dim, int spacedim, typename RangeNumberType>
  HBEM_ATTR_HOST inline bool
  SauterQuadratureTaskRingBuffer<capacity, dim, spacedim, RangeNumberType>::
    is_empty() const
  {
    return tail_pending == head_committed;
  }


  template <int capacity, int dim, int spacedim, typename RangeNumberType>
  HBEM_ATTR_HOST void
  SauterQuadratureTaskRingBuffer<capacity, dim, spacedim, RangeNumberType>::
    add_task(LAPACKFullMatrixExt<RangeNumberType> *fullmat,
             const unsigned int                    fullmat_row_index,
             const unsigned int                    fullmat_col_index,
             const SauterQuadratureTaskScalarData &scalar_data,
             const RangeNumberType                 mass_matrix_entry,
             const PairCellWiseScratchData<dim, spacedim, RangeNumberType>
               &scratch_data)
  {
#if ENABLE_DEBUG == 1 && MESSAGE_LEVEL >= 3
    LogStream::Prefix prefix_string(
      std::string("add_task in ") +
      std::string(cell_neighboring_type_name(cell_neighboring_type)));
#endif
#if ENABLE_NVTX == 1
    HierBEM::CUDAWrappers::NVTXRange nvtx_range(
      std::string("add_task for ") +
      std::string(cell_neighboring_type_name(cell_neighboring_type)));
#endif

    /**
     * @internal The index for the task to be added.
     */
    unsigned int task_index;

    {
#if ENABLE_NVTX == 1
      HierBEM::CUDAWrappers::NVTXRange nvtx_range("wait for buffer_not_full");
#endif

      std::unique_lock<std::mutex> ul(buffer_lock);

      /**
       * @internal Wait until the number of tasks in the ring buffer is
       * smaller than its capacity minus one, i.e. there is empty space for
       * adding a new task.
       */
      buffer_not_full.wait(ul, [this]() { return this->is_not_full(); });
      task_index   = tail_pending;
      tail_pending = (tail_pending + 1) >= capacity ?
                       (tail_pending + 1 - capacity) :
                       (tail_pending + 1);

#if ENABLE_DEBUG == 1 && MESSAGE_LEVEL >= 3
      print_pointers(deallog);
#endif
    } // Release lock on the ring buffer

    {
#if ENABLE_NVTX == 1
      HierBEM::CUDAWrappers::NVTXRange nvtx_range("creating task");
#endif

      /**
       * @internal Set the new task's status to @p during_creation using atomic
       * operation.
       */
      task_status_ring_buffer[task_index].store(
        SauterQuadratureTaskStatus::during_creation);

      /**
       * Create the new task:
       * 1. Copy the pointer to the current full matrix, matrix row and column
       * indices and mass matrix entry.
       * 2. Copy permuted mapping support points in \f$K_x\f$ into ring buffer
       * on the host.
       * 3. Copy permuted mapping support points in \f$K_y\f$ into ring buffer
       * on the host.
       * 4. Copy other scalar data.
       */

      /**
       * @internal Generate task data on the host, among which the full matrix
       * pointer, row and column indices of the current matrix entry and mass
       * matrix entry will only be used during quadrature result assembly,
       * hence they are only stored on the host; for local DoF indices and
       * permuted mapping support points, they exist on both the host and
       * device.
       */
      fullmat_ring_buffer_cpu[task_index]             = fullmat;
      fullmat_row_index_ring_buffer_cpu[task_index]   = fullmat_row_index;
      fullmat_col_index_ring_buffer_cpu[task_index]   = fullmat_col_index;
      mass_matrix_entries_ring_buffer_cpu[task_index] = mass_matrix_entry;
      scalar_data_ring_buffer_cpu[task_index]         = scalar_data;

      for (unsigned int i = 0; i < scalar_data.kx_mapping_n_shape_functions;
           i++)
        {
          kx_mapping_support_points_permuted_ring_buffer_cpu(task_index, i) =
            scratch_data.kx_mapping_support_points_permuted[i];
        }

      for (unsigned int i = 0; i < scalar_data.ky_mapping_n_shape_functions;
           i++)
        {
          ky_mapping_support_points_permuted_ring_buffer_cpu(task_index, i) =
            scratch_data.ky_mapping_support_points_permuted[i];
        }

      /**
       * @internal Up to now, the new task has been created on the host, set
       * its status to @p created using atomic operation, which can then be
       * fetched and processed by a consumer.
       */
      task_status_ring_buffer[task_index].store(
        SauterQuadratureTaskStatus::created);
    }

    /**
     * @internal Update ring buffer properties and notify consumer threads.
     */
    bool if_notify_consumers;

    {
#if ENABLE_NVTX == 1
      HierBEM::CUDAWrappers::NVTXRange nvtx_range("move tail_committed");
#endif

      std::lock_guard<std::mutex> lg(buffer_lock);

      if (task_index == tail_committed)
        {
          /**
           * @internal Increment the pointer @p tail_committed until a task
           * not having been created is met or there are no added tasks either
           * during creation or created. Otherwise, do nothing.
           */
          while (true)
            {
              tail_committed = (tail_committed + 1) >= capacity ?
                                 (tail_committed + 1 - capacity) :
                                 (tail_committed + 1);

              if ((task_status_ring_buffer[tail_committed].load() !=
                   SauterQuadratureTaskStatus::created) ||
                  (tail_committed == tail_pending))
                {
                  break;
                }
            }
        }

      /**
       * @internal When the current task is not the last one, do not
       * notify consumer threads until the number of tasks reaches the
       * batch size.
       */
      if (task_num_ready_for_processing() >= batch_size)
        {
          if_notify_consumers = true;
        }
      else
        {
          if_notify_consumers = false;
        }

#if ENABLE_DEBUG == 1 && MESSAGE_LEVEL >= 3
      deallog << "Task " << task_index << " created" << std::endl;
      print_pointers(deallog);
#endif
    } // Release the ring buffer lock

    if (if_notify_consumers)
      {
        batch_task_ready.notify_one();
      }
  }


  template <int capacity, int dim, int spacedim, typename RangeNumberType>
  template <template <int, typename> typename KernelFunctionType>
  HBEM_ATTR_HOST bool
  SauterQuadratureTaskRingBuffer<capacity, dim, spacedim, RangeNumberType>::
    fetch_and_process_task_batch(
      const KernelFunctionType<spacedim, RangeNumberType> &kernel,
      const RangeNumberType                                kernel_factor,
      const unsigned int                                   block_size,
      const CUDABEMValues<dim, spacedim, RangeNumberType> &bem_values,
      std::mutex                                          &result_lock,
      const cudaStream_t                                   cuda_stream_handle)
  {
#if ENABLE_DEBUG == 1 && MESSAGE_LEVEL >= 3
    LogStream::Prefix prefix_string(
      std::string("process_task in ") +
      std::string(cell_neighboring_type_name(cell_neighboring_type)));
#endif
#if ENABLE_NVTX == 1
    HierBEM::CUDAWrappers::NVTXRange nvtx_range(
      std::string("process_task for ") +
      std::string(cell_neighboring_type_name(cell_neighboring_type)));
#endif

    bool         is_finished;
    unsigned int task_num_to_fetch;
    unsigned int task_start_index_to_fetch = 0;

    {
#if ENABLE_NVTX == 1
      HierBEM::CUDAWrappers::NVTXRange nvtx_range("wait for batch_task_ready");
#endif

      std::unique_lock<std::mutex> ul(buffer_lock);

      batch_task_ready.wait(ul, [this]() {
        if (if_all_near_field_hmat_entries_added ||
            (task_num_ready_for_processing() >= batch_size))
          {
            /**
             * @internal When all quadrature tasks have been added, the
             * consumer does not wait for a whole batch of tasks but will
             * directly process the remaining tasks in the buffer.
             *
             * If all quadrature tasks have not been added, only when the
             * number of ready tasks is larger than or equal to the batch
             * size, they will be fetched and processed by the consumer
             * thread.
             */
            return true;
          }
        else
          {
            return false;
          }
      });

      task_num_to_fetch = task_num_ready_for_processing();
      if (task_num_to_fetch > batch_size)
        {
          task_num_to_fetch = batch_size;
        }

      if (if_all_near_field_hmat_entries_added && task_num_to_fetch == 0)
        {
          /**
           * @internal When all tasks have been added and there are no more
           * tasks to be fetched, the current consumer thread should exit.
           */
          is_finished = true;
        }
      else
        {
          is_finished = false;

          task_start_index_to_fetch = head_pending;
          head_pending = (head_pending + task_num_to_fetch) >= capacity ?
                           (head_pending + task_num_to_fetch - capacity) :
                           (head_pending + task_num_to_fetch);
        }

#if ENABLE_DEBUG == 1 && MESSAGE_LEVEL >= 3
      print_pointers(deallog);
#endif
    } // Release the buffer lock


    if (is_finished)
      {
        return is_finished;
      }
    else
      {
#if ENABLE_NVTX == 1
        HierBEM::CUDAWrappers::NVTXRange nvtx_range("processing task");
#endif

        /**
         * @internal When the data in the ring buffer are not
         * contiguous, we should perform two times of memory copy.
         */
        unsigned int number_of_data_until_buffer_end  = 0;
        unsigned int number_of_data_from_buffer_start = 0;
        const bool   is_task_batch_before_buffer_end =
          (task_start_index_to_fetch + task_num_to_fetch) <= capacity;

        /**
         * Set task status to be @p during_processing.
         */
        if (is_task_batch_before_buffer_end)
          {
            for (unsigned int i = task_start_index_to_fetch;
                 i < task_start_index_to_fetch + task_num_to_fetch;
                 i++)
              {
                Assert(task_status_ring_buffer[i].load() ==
                         SauterQuadratureTaskStatus::created,
                       ExcInternalError());

                task_status_ring_buffer[i].store(
                  SauterQuadratureTaskStatus::during_processing);
              }
          }
        else
          {
            number_of_data_until_buffer_end =
              capacity - task_start_index_to_fetch;
            number_of_data_from_buffer_start =
              task_num_to_fetch - number_of_data_until_buffer_end;

            for (unsigned int i = task_start_index_to_fetch; i < capacity; i++)
              {
                Assert(task_status_ring_buffer[i].load() ==
                         SauterQuadratureTaskStatus::created,
                       ExcInternalError());

                task_status_ring_buffer[i].store(
                  SauterQuadratureTaskStatus::during_processing);
              }

            for (unsigned int i = 0; i < number_of_data_from_buffer_start; i++)
              {
                Assert(task_status_ring_buffer[i].load() ==
                         SauterQuadratureTaskStatus::created,
                       ExcInternalError());

                task_status_ring_buffer[i].store(
                  SauterQuadratureTaskStatus::during_processing);
              }
          }

        /**
         * @internal Copy task data in batch from host to device.
         */
        if (is_task_batch_before_buffer_end)
          {
            // The mapping orders of kx or ky may be different in different
            // quadrature tasks, hence the numbers of mapping support points
            // in these tasks may also be different.
            // @p kx_mapping_support_points_permuted_ring_buffer_cpu is
            // allocated enough memory to hold the support points of the
            // highest order of mapping, here we copy this whole memory from
            // the host to device.
            kx_mapping_support_points_permuted_ring_buffer_gpu.assign_from_host(
              &(kx_mapping_support_points_permuted_ring_buffer_cpu(
                task_start_index_to_fetch, 0)),
              kx_mapping_support_points_permuted_ring_buffer_gpu.offset(
                task_start_index_to_fetch, 0),
              task_num_to_fetch *
                kx_mapping_support_points_permuted_ring_buffer_cpu.size(1),
              cuda_stream_handle);

            ky_mapping_support_points_permuted_ring_buffer_gpu.assign_from_host(
              &(ky_mapping_support_points_permuted_ring_buffer_cpu(
                task_start_index_to_fetch, 0)),
              ky_mapping_support_points_permuted_ring_buffer_gpu.offset(
                task_start_index_to_fetch, 0),
              task_num_to_fetch *
                ky_mapping_support_points_permuted_ring_buffer_cpu.size(1),
              cuda_stream_handle);

            AssertCuda(cudaMemcpyAsync(
              (void *)(scalar_data_ring_buffer_gpu + task_start_index_to_fetch),
              (void *)(scalar_data_ring_buffer_cpu + task_start_index_to_fetch),
              sizeof(SauterQuadratureTaskScalarData) * task_num_to_fetch,
              cudaMemcpyHostToDevice,
              cuda_stream_handle));
          }
        else
          {
            kx_mapping_support_points_permuted_ring_buffer_gpu.assign_from_host(
              &(kx_mapping_support_points_permuted_ring_buffer_cpu(
                task_start_index_to_fetch, 0)),
              kx_mapping_support_points_permuted_ring_buffer_gpu.offset(
                task_start_index_to_fetch, 0),
              number_of_data_until_buffer_end *
                kx_mapping_support_points_permuted_ring_buffer_cpu.size(1),
              cuda_stream_handle);

            ky_mapping_support_points_permuted_ring_buffer_gpu.assign_from_host(
              &(ky_mapping_support_points_permuted_ring_buffer_cpu(
                task_start_index_to_fetch, 0)),
              ky_mapping_support_points_permuted_ring_buffer_gpu.offset(
                task_start_index_to_fetch, 0),
              number_of_data_until_buffer_end *
                ky_mapping_support_points_permuted_ring_buffer_cpu.size(1),
              cuda_stream_handle);

            AssertCuda(cudaMemcpyAsync(
              (void *)(scalar_data_ring_buffer_gpu + task_start_index_to_fetch),
              (void *)(scalar_data_ring_buffer_cpu + task_start_index_to_fetch),
              sizeof(SauterQuadratureTaskScalarData) *
                number_of_data_until_buffer_end,
              cudaMemcpyHostToDevice,
              cuda_stream_handle));

            kx_mapping_support_points_permuted_ring_buffer_gpu.assign_from_host(
              &(kx_mapping_support_points_permuted_ring_buffer_cpu(0, 0)),
              kx_mapping_support_points_permuted_ring_buffer_gpu.offset(0, 0),
              number_of_data_from_buffer_start *
                kx_mapping_support_points_permuted_ring_buffer_cpu.size(1),
              cuda_stream_handle);

            ky_mapping_support_points_permuted_ring_buffer_gpu.assign_from_host(
              &(ky_mapping_support_points_permuted_ring_buffer_cpu(0, 0)),
              ky_mapping_support_points_permuted_ring_buffer_gpu.offset(0, 0),
              number_of_data_from_buffer_start *
                ky_mapping_support_points_permuted_ring_buffer_cpu.size(1),
              cuda_stream_handle);

            AssertCuda(cudaMemcpyAsync((void *)scalar_data_ring_buffer_gpu,
                                       (void *)scalar_data_ring_buffer_cpu,
                                       sizeof(SauterQuadratureTaskScalarData) *
                                         number_of_data_from_buffer_start,
                                       cudaMemcpyHostToDevice,
                                       cuda_stream_handle));
          }

        /**
         * @internal Recalculate the number of thread blocks to be used,
         * since the actual number of tasks may be smaller than the
         * originally expected.
         */
        const unsigned int block_num =
          (task_num_to_fetch + block_size - 1) / block_size;

        /**
         * Perform Sauter quadrature.
         *
         * N.B. In reality, because four ring buffers have been created
         * for the four cell neighboring types, the current cell
         * neighboring type is definite and only one case below is
         * reachable.
         */
        switch (cell_neighboring_type)
          {
              case CellNeighboringType::SamePanel: {
#if ENABLE_NVTX == 1
                HierBEM::CUDAWrappers::NVTXRange nvtx_range(
                  "process sauter task: same panel");
#endif

                process_sauter_task_on_one_pair_of_dofs_same_panel<<<
                  block_num,
                  block_size,
                  0,
                  cuda_stream_handle>>>(
                  kernel,
                  kernel_factor,
                  capacity,
                  kx_mapping_support_points_permuted_ring_buffer_gpu,
                  ky_mapping_support_points_permuted_ring_buffer_gpu,
                  scalar_data_ring_buffer_gpu,
                  quadrature_value_ring_buffer_gpu,
                  task_start_index_to_fetch,
                  task_num_to_fetch,
                  bem_values);

                break;
              }
              case CellNeighboringType::CommonEdge: {
#if ENABLE_NVTX == 1
                HierBEM::CUDAWrappers::NVTXRange nvtx_range(
                  "process sauter task: common edge");
#endif

                process_sauter_task_on_one_pair_of_dofs_common_edge<<<
                  block_num,
                  block_size,
                  0,
                  cuda_stream_handle>>>(
                  kernel,
                  kernel_factor,
                  capacity,
                  kx_mapping_support_points_permuted_ring_buffer_gpu,
                  ky_mapping_support_points_permuted_ring_buffer_gpu,
                  scalar_data_ring_buffer_gpu,
                  quadrature_value_ring_buffer_gpu,
                  task_start_index_to_fetch,
                  task_num_to_fetch,
                  bem_values);

                break;
              }
              case CellNeighboringType::CommonVertex: {
#if ENABLE_NVTX == 1
                HierBEM::CUDAWrappers::NVTXRange nvtx_range(
                  "process sauter task: common vertex");
#endif

                process_sauter_task_on_one_pair_of_dofs_common_vertex<<<
                  block_num,
                  block_size,
                  0,
                  cuda_stream_handle>>>(
                  kernel,
                  kernel_factor,
                  capacity,
                  kx_mapping_support_points_permuted_ring_buffer_gpu,
                  ky_mapping_support_points_permuted_ring_buffer_gpu,
                  scalar_data_ring_buffer_gpu,
                  quadrature_value_ring_buffer_gpu,
                  task_start_index_to_fetch,
                  task_num_to_fetch,
                  bem_values);

                break;
              }
              case CellNeighboringType::Regular: {
#if ENABLE_NVTX == 1
                HierBEM::CUDAWrappers::NVTXRange nvtx_range(
                  "process sauter task: regular");
#endif

                process_sauter_task_on_one_pair_of_dofs_regular<<<
                  block_num,
                  block_size,
                  0,
                  cuda_stream_handle>>>(
                  kernel,
                  kernel_factor,
                  capacity,
                  kx_mapping_support_points_permuted_ring_buffer_gpu,
                  ky_mapping_support_points_permuted_ring_buffer_gpu,
                  scalar_data_ring_buffer_gpu,
                  quadrature_value_ring_buffer_gpu,
                  task_start_index_to_fetch,
                  task_num_to_fetch,
                  bem_values);

                break;
              }
              default: {
                Assert(false, ExcInternalError());

                break;
              }
          }

        /**
         * Copy the quadrature result data from the device to the host.
         */
        if (is_task_batch_before_buffer_end)
          {
#if ENABLE_NVTX == 1
            HierBEM::CUDAWrappers::NVTXRange nvtx_range(
              "assemble quadrature result");
#endif

            /**
             * @internal When the data in the ring buffer are in a
             * contiguous block, perform one time of memory copy.
             */
            AssertCuda(
              cudaMemcpyAsync((void *)(quadrature_value_ring_buffer_cpu +
                                       task_start_index_to_fetch),
                              (void *)(quadrature_value_ring_buffer_gpu +
                                       task_start_index_to_fetch),
                              task_num_to_fetch * sizeof(RangeNumberType),
                              cudaMemcpyDeviceToHost,
                              cuda_stream_handle));


            /**
             * @internal This synchronize ensures the completion of all memory
             * operations and kernel executions in the current CUDA stream.
             */
            AssertCuda(cudaStreamSynchronize(cuda_stream_handle));


            /**
             * Assemble the result to full matrix in \hmatrix node in serial.
             */
            {
              std::lock_guard<std::mutex> lg(result_lock);

              for (unsigned int i = task_start_index_to_fetch;
                   i < task_start_index_to_fetch + task_num_to_fetch;
                   i++)
                {
                  (*fullmat_ring_buffer_cpu[i])(
                    fullmat_row_index_ring_buffer_cpu[i],
                    fullmat_col_index_ring_buffer_cpu[i]) +=
                    quadrature_value_ring_buffer_cpu[i] +
                    mass_matrix_entries_ring_buffer_cpu[i];

                  /**
                   * @internal Reset the task status to @p before_creation.
                   */
                  task_status_ring_buffer[i].store(
                    SauterQuadratureTaskStatus::before_creation);
                }
            } // Release result lock
          }
        else
          {
#if ENABLE_NVTX == 1
            HierBEM::CUDAWrappers::NVTXRange nvtx_range(
              "assemble quadrature result");
#endif

            AssertCuda(
              cudaMemcpyAsync((void *)(quadrature_value_ring_buffer_cpu +
                                       task_start_index_to_fetch),
                              (void *)(quadrature_value_ring_buffer_gpu +
                                       task_start_index_to_fetch),
                              number_of_data_until_buffer_end *
                                sizeof(RangeNumberType),
                              cudaMemcpyDeviceToHost,
                              cuda_stream_handle));


            AssertCuda(
              cudaMemcpyAsync((void *)(quadrature_value_ring_buffer_cpu),
                              (void *)(quadrature_value_ring_buffer_gpu),
                              number_of_data_from_buffer_start *
                                sizeof(RangeNumberType),
                              cudaMemcpyDeviceToHost,
                              cuda_stream_handle));


            /**
             * @internal This synchronize ensures the completion of all memory
             * operations and kernel executions in the current CUDA stream.
             */
            AssertCuda(cudaStreamSynchronize(cuda_stream_handle));


            /**
             * Assemble the result to full matrix in \hmatrix node in serial.
             */
            {
              std::lock_guard<std::mutex> lg(result_lock);

              for (unsigned int i = task_start_index_to_fetch; i < capacity;
                   i++)
                {
                  (*fullmat_ring_buffer_cpu[i])(
                    fullmat_row_index_ring_buffer_cpu[i],
                    fullmat_col_index_ring_buffer_cpu[i]) +=
                    quadrature_value_ring_buffer_cpu[i] +
                    mass_matrix_entries_ring_buffer_cpu[i];

                  /**
                   * @internal Reset the task status to @p before_creation.
                   */
                  task_status_ring_buffer[i].store(
                    SauterQuadratureTaskStatus::before_creation);
                }

              for (unsigned int i = 0; i < number_of_data_from_buffer_start;
                   i++)
                {
                  (*fullmat_ring_buffer_cpu[i])(
                    fullmat_row_index_ring_buffer_cpu[i],
                    fullmat_col_index_ring_buffer_cpu[i]) +=
                    quadrature_value_ring_buffer_cpu[i] +
                    mass_matrix_entries_ring_buffer_cpu[i];

                  /**
                   * @internal Reset the task status to @p before_creation.
                   */
                  task_status_ring_buffer[i].store(
                    SauterQuadratureTaskStatus::before_creation);
                }
            } // Release result lock
          }

        {
#if ENABLE_NVTX == 1
          HierBEM::CUDAWrappers::NVTXRange nvtx_range("move head_committed");
#endif

          std::lock_guard<std::mutex> lg(buffer_lock);

          if (task_start_index_to_fetch == head_committed)
            {
              /**
               * @internal Increment the pointer @p head_committed until a task
               * not having been created is met. Otherwise, do nothing.
               */
              while (true)
                {
                  head_committed = (head_committed + 1) >= capacity ?
                                     (head_committed + 1 - capacity) :
                                     (head_committed + 1);

                  if ((task_status_ring_buffer[head_committed].load() !=
                       SauterQuadratureTaskStatus::before_creation) ||
                      (head_committed == head_pending))
                    {
                      break;
                    }
                }
            }

#if ENABLE_DEBUG == 1 && MESSAGE_LEVEL >= 3
          deallog << "Tasks [" << task_start_index_to_fetch << ", "
                  << task_start_index_to_fetch + task_num_to_fetch
                  << ") are processed" << std::endl;
          print_pointers(deallog);
#endif
        } // Release the buffer lock
      }

    /**
     * @internal When a batch of tasks have been processed by a consumer
     * thread, there are a large amount of empty spaces into which new tasks
     * can be inserted. Therefore, we use notify all producer threads to start
     * working.
     */
    buffer_not_full.notify_all();

    return is_finished;
  }


  template <int capacity, int dim, int spacedim, typename RangeNumberType>
  void
  SauterQuadratureTaskRingBuffer<capacity, dim, spacedim, RangeNumberType>::
    print_pointers(LogStream &log_stream) const
  {
    log_stream << "head_committed=" << head_committed
               << ", head_pending=" << head_pending
               << ", tail_committed=" << tail_committed
               << ", tail_pending=" << tail_pending << std::endl;
  }


  template <int dim, int spacedim, typename RangeNumberType>
  SauterQuadratureTaskBufferForVector<dim, spacedim, RangeNumberType>::
    SauterQuadratureTaskBufferForVector(
      const unsigned int              v_vector_size,
      const unsigned int              max_cells_per_dof_in_test_space,
      const unsigned int              max_cells_per_dof_in_ansatz_space,
      const BEMValues<dim, spacedim> &bem_values,
      const cudaStream_t              stream)
    : cuda_stream_handle(stream)
    , vector_size(v_vector_size)
    , capacity(vector_size * max_cells_per_dof_in_test_space *
               max_cells_per_dof_in_ansatz_space)
    , quad_point_num(bem_values.quad_rule_for_regular.size())
    , task_num(0)
    , starting_task_indices_for_dof_pairs_cpu(nullptr)
    , starting_task_indices_for_dof_pairs_gpu(nullptr)
    , scalar_data_buffer_cpu(nullptr)
    , scalar_data_buffer_gpu(nullptr)
    , values_at_all_quad_points_gpu(nullptr)
    , vector_element_values_gpu(nullptr)
  {
    /**
     * @internal Allocate memory asynchronously on the device.
     */
    AssertCuda(cudaMallocHost((void **)&starting_task_indices_for_dof_pairs_cpu,
                              sizeof(unsigned int) * (vector_size + 1)));

    AssertCuda(
      cudaMallocAsync((void **)&starting_task_indices_for_dof_pairs_gpu,
                      sizeof(unsigned int) * (vector_size + 1),
                      cuda_stream_handle));

    kx_mapping_support_points_permuted_buffer_gpu.allocate(
      TableIndices<2>(
        capacity, bem_values.mappings.back()->get_data()->n_shape_functions),
      cuda_stream_handle);
    ky_mapping_support_points_permuted_buffer_gpu.allocate(
      TableIndices<2>(
        capacity, bem_values.mappings.back()->get_data()->n_shape_functions),
      cuda_stream_handle);

    AssertCuda(
      cudaMallocAsync((void **)&scalar_data_buffer_gpu,
                      capacity * sizeof(SauterQuadratureTaskScalarData),
                      cuda_stream_handle));

    AssertCuda(
      cudaMallocAsync((void **)&values_at_all_quad_points_gpu,
                      capacity * quad_point_num * sizeof(RangeNumberType),
                      cuda_stream_handle));


    AssertCuda(cudaMallocAsync((void **)&vector_element_values_gpu,
                               vector_size * sizeof(RangeNumberType),
                               cuda_stream_handle));


    /**
     * @internal Allocate memory on the host.
     *
     * \mynote{These operations are placed after asynchronous memory
     * allocations on the device, in order that they can run in parallel.}
     */
    kx_mapping_support_points_permuted_buffer_cpu.reinit(TableIndices<2>(
      capacity, bem_values.mappings.back()->get_data()->n_shape_functions));
    AssertCuda(cudaHostRegister(
      (void *)&(kx_mapping_support_points_permuted_buffer_cpu(0, 0)),
      kx_mapping_support_points_permuted_buffer_cpu.n_elements() *
        sizeof(Point<spacedim, RangeNumberType>),
      0));


    ky_mapping_support_points_permuted_buffer_cpu.reinit(TableIndices<2>(
      capacity, bem_values.mappings.back()->get_data()->n_shape_functions));
    AssertCuda(cudaHostRegister(
      (void *)&(ky_mapping_support_points_permuted_buffer_cpu(0, 0)),
      ky_mapping_support_points_permuted_buffer_cpu.n_elements() *
        sizeof(Point<spacedim, RangeNumberType>),
      0));


    AssertCuda(
      cudaMallocHost((void **)&scalar_data_buffer_cpu,
                     capacity * sizeof(SauterQuadratureTaskScalarData)));
  }


  template <int dim, int spacedim, typename RangeNumberType>
  SauterQuadratureTaskBufferForVector<dim, spacedim, RangeNumberType>::
    ~SauterQuadratureTaskBufferForVector()
  {
    if (starting_task_indices_for_dof_pairs_cpu != nullptr)
      {
        AssertCuda(cudaFreeHost(starting_task_indices_for_dof_pairs_cpu));
      }

    if (starting_task_indices_for_dof_pairs_gpu != nullptr)
      {
        AssertCuda(cudaFreeAsync(starting_task_indices_for_dof_pairs_gpu,
                                 cuda_stream_handle));
      }

    kx_mapping_support_points_permuted_buffer_gpu.release(cuda_stream_handle);
    ky_mapping_support_points_permuted_buffer_gpu.release(cuda_stream_handle);

    if (scalar_data_buffer_gpu != nullptr)
      {
        AssertCuda(cudaFreeAsync(scalar_data_buffer_gpu, cuda_stream_handle));
      }

    if (values_at_all_quad_points_gpu != nullptr)
      {
        AssertCuda(
          cudaFreeAsync(values_at_all_quad_points_gpu, cuda_stream_handle));
      }

    if (vector_element_values_gpu != nullptr)
      {
        AssertCuda(
          cudaFreeAsync(vector_element_values_gpu, cuda_stream_handle));
      }

    AssertCuda(cudaHostUnregister(
      (void *)&(kx_mapping_support_points_permuted_buffer_cpu(0, 0))));


    AssertCuda(cudaHostUnregister(
      (void *)&(ky_mapping_support_points_permuted_buffer_cpu(0, 0))));


    if (scalar_data_buffer_cpu != nullptr)
      {
        AssertCuda(cudaFreeHost(scalar_data_buffer_cpu));
      }

    vector_size    = 0;
    capacity       = 0;
    quad_point_num = 0;
  }


  template <int dim, int spacedim, typename RangeNumberType>
  void
  SauterQuadratureTaskBufferForVector<dim, spacedim, RangeNumberType>::reinit()
  {
    /**
     * @internal Reset the number of quadrature tasks to zero.
     */
    task_num = 0;
  }


  template <int dim, int spacedim, typename RangeNumberType>
  void
  SauterQuadratureTaskBufferForVector<dim, spacedim, RangeNumberType>::add_task(
    const SauterQuadratureTaskScalarData                          &scalar_data,
    const PairCellWiseScratchData<dim, spacedim, RangeNumberType> &scratch_data)
  {
    AssertIndexRange(task_num, capacity);

    /**
     * @internal Copy task data to host, which include the array indices to
     * access DoF indices in the cell and the permuted mapping support points.
     */
    scalar_data_buffer_cpu[task_num] = scalar_data;

    for (unsigned int i = 0; i < scalar_data.kx_mapping_n_shape_functions; i++)
      {
        kx_mapping_support_points_permuted_buffer_cpu(task_num, i) =
          scratch_data.kx_mapping_support_points_permuted[i];
      }

    for (unsigned int i = 0; i < scalar_data.ky_mapping_n_shape_functions; i++)
      {
        ky_mapping_support_points_permuted_buffer_cpu(task_num, i) =
          scratch_data.ky_mapping_support_points_permuted[i];
      }

    /**
     * @internal Increase the task counter.
     */
    task_num++;
  }


  template <int dim, int spacedim, typename RangeNumberType>
  template <template <int, typename> typename KernelFunctionType>
  void
  SauterQuadratureTaskBufferForVector<dim, spacedim, RangeNumberType>::
    process_tasks(
      Vector<RangeNumberType>                             &hmat_vector,
      const KernelFunctionType<spacedim, RangeNumberType> &kernel,
      const RangeNumberType                                kernel_factor,
      const CUDABEMValues<dim, spacedim, RangeNumberType> &bem_values,
      const unsigned int                                   task_num_per_block,
      const unsigned int block_size_for_quad_result_accumulation,
      const cudaStream_t cuda_stream_handle)
  {
    /**
     * @internal Copy task data from host to device.
     */
    kx_mapping_support_points_permuted_buffer_gpu.assign_from_host(
      &(kx_mapping_support_points_permuted_buffer_cpu(0, 0)),
      0,
      task_num * kx_mapping_support_points_permuted_buffer_cpu.size(1),
      cuda_stream_handle);
    ky_mapping_support_points_permuted_buffer_gpu.assign_from_host(
      &(ky_mapping_support_points_permuted_buffer_cpu(0, 0)),
      0,
      task_num * ky_mapping_support_points_permuted_buffer_cpu.size(1),
      cuda_stream_handle);

    AssertCuda(
      cudaMemcpyAsync((void *)scalar_data_buffer_gpu,
                      (void *)scalar_data_buffer_cpu,
                      sizeof(SauterQuadratureTaskScalarData) * task_num,
                      cudaMemcpyHostToDevice,
                      cuda_stream_handle));

    AssertCuda(cudaMemcpyAsync((void *)starting_task_indices_for_dof_pairs_gpu,
                               (void *)starting_task_indices_for_dof_pairs_cpu,
                               sizeof(unsigned int) * (vector_size + 1),
                               cudaMemcpyHostToDevice,
                               cuda_stream_handle));

    /**
     * @internal Process all Sauter quadrature tasks in the
     * buffer for assembling the row or column vector.
     */
    const unsigned int quad_point_num_per_block =
      device_properties.maxThreadsPerBlock / 2 / task_num_per_block;

    dim3 threads_rect(task_num_per_block, quad_point_num_per_block);
    dim3 blocks_rect((task_num + task_num_per_block - 1) / task_num_per_block,
                     (quad_point_num + quad_point_num_per_block - 1) /
                       quad_point_num_per_block);

    /**
     * @internal Evaluation at all quadrature points for all tasks.
     */
    process_sauter_tasks_in_buffer_for_far_field_hmat_vector<<<
      blocks_rect,
      threads_rect,
      0,
      cuda_stream_handle>>>(kernel,
                            kernel_factor,
                            kx_mapping_support_points_permuted_buffer_gpu,
                            ky_mapping_support_points_permuted_buffer_gpu,
                            scalar_data_buffer_gpu,
                            values_at_all_quad_points_gpu,
                            task_num,
                            quad_point_num,
                            bem_values);

    /**
     * Accumulate quadrature results for each vector element.
     */
    const unsigned int block_num_for_quad_result_accumulation =
      (vector_size + block_size_for_quad_result_accumulation - 1) /
      block_size_for_quad_result_accumulation;
    accumulate_quadrature_values_into_vector<<<
      block_num_for_quad_result_accumulation,
      block_size_for_quad_result_accumulation,
      0,
      cuda_stream_handle>>>(vector_size,
                            quad_point_num,
                            starting_task_indices_for_dof_pairs_gpu,
                            values_at_all_quad_points_gpu,
                            vector_element_values_gpu);

    /**
     * Copy vector element values from device to host.
     */
    AssertCuda(cudaMemcpyAsync((void *)hmat_vector.data(),
                               (void *)vector_element_values_gpu,
                               sizeof(RangeNumberType) * vector_size,
                               cudaMemcpyDeviceToHost,
                               cuda_stream_handle));


    AssertCuda(cudaStreamSynchronize(cuda_stream_handle));
  }


  /**
   * @brief Iterate over each matrix entry of the full matrices in the
   * collection of near field \hmatrices and add it as a Sauter quadrature
   * task.
   *
   * This is the work function associated with a producer thread.
   *
   * @tparam RangeNumberType
   * @tparam SurfaceNormalDetector
   * @tparam capacity
   * @tparam dim
   * @tparam spacedim
   * @param near_field_leaf_set
   * @param start_leaf_set_index
   * @param end_leaf_set_index This is the pass-the-end index.
   * @param ring_buffer_for_same_panel
   * @param ring_buffer_for_common_edge
   * @param ring_buffer_for_common_vertex
   * @param ring_buffer_for_regular
   * @param kx_dof_to_cell_topo
   * @param ky_dof_to_cell_topo
   * @param bem_values
   * @param kx_dof_handler
   * @param ky_dof_handler
   * @param kx_map_from_local_to_full_dof_indices
   * @param ky_map_from_local_to_full_dof_indices
   * @param kx_dof_i2e_numbering
   * @param ky_dof_i2e_numbering
   * @param mappings
   * @param material_id_to_mapping_index
   * @param normal_detector
   * @param is_kernel_symmetric
   * @param enable_build_symmetric_hmat
   */
  template <int capacity,
            int dim,
            int spacedim,
            typename RangeNumberType,
            typename SurfaceNormalDetector>
  void
  sauter_quadrature_for_near_field_matrix_entries_producer(
    const std::vector<HMatrix<spacedim, RangeNumberType> *>
                      &near_field_leaf_set,
    const unsigned int start_leaf_set_index,
    const unsigned int end_leaf_set_index,
    SauterQuadratureTaskRingBuffer<capacity, dim, spacedim, RangeNumberType>
      &ring_buffer_for_same_panel,
    SauterQuadratureTaskRingBuffer<capacity, dim, spacedim, RangeNumberType>
      &ring_buffer_for_common_edge,
    SauterQuadratureTaskRingBuffer<capacity, dim, spacedim, RangeNumberType>
      &ring_buffer_for_common_vertex,
    SauterQuadratureTaskRingBuffer<capacity, dim, spacedim, RangeNumberType>
      &ring_buffer_for_regular,
    const std::vector<
      std::vector<const typename DoFHandler<dim, spacedim>::cell_iterator *>>
      &kx_dof_to_cell_topo,
    const std::vector<
      std::vector<const typename DoFHandler<dim, spacedim>::cell_iterator *>>
                                                    &ky_dof_to_cell_topo,
    const BEMValues<dim, spacedim, RangeNumberType> &bem_values,
    const DoFHandler<dim, spacedim>                 &kx_dof_handler,
    const DoFHandler<dim, spacedim>                 &ky_dof_handler,
    const std::vector<types::global_dof_index>
      *kx_map_from_local_to_full_dof_indices,
    const std::vector<types::global_dof_index>
      *ky_map_from_local_to_full_dof_indices,
    const std::vector<types::global_dof_index>      &kx_dof_i2e_numbering,
    const std::vector<types::global_dof_index>      &ky_dof_i2e_numbering,
    const std::vector<MappingInfo<dim, spacedim> *> &mappings,
    const std::map<types::material_id, unsigned int>
                                &material_id_to_mapping_index,
    const SurfaceNormalDetector &normal_detector,
    const bool                   is_kernel_symmetric,
    const bool                   enable_build_symmetric_hmat = false)
  {
    const std::thread::id current_thread_id = std::this_thread::get_id();
    deallog << "Producer thread " << current_thread_id << " starts...\n";
#if ENABLE_NVTX == 1
    nvtxNameOsThread(getpid(), "producer thread");
#endif

    /**
     * @internal Define @p PairCellWiseScratchData and @p
     * PairCellWisePerTaskData which are local to the current working
     * thread. This is mandatory because each producer thread should have
     * its own copy of these data.
     *
     * N.B. A CUDA stream is created during the construction of the scratch
     * data.
     */
    PairCellWiseScratchData<dim, spacedim, RangeNumberType> scratch_data(
      current_thread_id,
      kx_dof_handler.get_fe(),
      ky_dof_handler.get_fe(),
      mappings,
      bem_values);
    PairCellWisePerTaskData<dim, spacedim, RangeNumberType> copy_data(
      kx_dof_handler.get_fe(), ky_dof_handler.get_fe());

    /**
     * @internal Iterate over each \hmatrix node in the near field leaf set.
     */
    for (unsigned int l = start_leaf_set_index; l < end_leaf_set_index; l++)
      {
#if ENABLE_NVTX == 1
        HierBEM::CUDAWrappers::NVTXRange nvtx_range(
          std::string("create sauter tasks for near field hmatrix ") +
          std::to_string(l));
#endif

        HMatrix<spacedim, RangeNumberType>   *leaf_mat = near_field_leaf_set[l];
        LAPACKFullMatrixExt<RangeNumberType> *fullmat =
          leaf_mat->get_fullmatrix();

        Assert(fullmat != nullptr, ExcInternalError());

        /**
         * @internal The row index range and column index range follow the
         * internal DoF numbering.
         */
        const std::array<types::global_dof_index, 2> *row_index_range =
          leaf_mat->get_row_index_range();
        const std::array<types::global_dof_index, 2> *col_index_range =
          leaf_mat->get_col_index_range();

        /**
         * @internal Global DoF indices in the external DoF numbering, which
         * are associated with the current full matrix's row and column
         * indices.
         */
        types::global_dof_index i_global_dof_index;
        types::global_dof_index j_global_dof_index;

        if (enable_build_symmetric_hmat && is_kernel_symmetric)
          {
            /**
             * When the flag @p enable_build_symmetric_hmat is true and the
             * kernel function is symmetric, try to build a symmetric
             * \hmatrix. Otherwise, the whole full matrix will be built.
             */
            switch (leaf_mat->get_block_type())
              {
                  case HMatrixSupport::diagonal_block: {
                    /**
                     * A diagonal \hmatrix block as well as its associated
                     * full matrix should be symmetric.
                     */
                    Assert(leaf_mat->get_property() ==
                             HMatrixSupport::symmetric,
                           ExcInvalidHMatrixProperty(leaf_mat->get_property()));
                    Assert(fullmat->get_property() == LAPACKSupport::symmetric,
                           ExcInvalidLAPACKFullMatrixProperty(
                             fullmat->get_property()));

                    /**
                     * Only evaluate the diagonal and lower triangular
                     * elements in the full matrix.
                     */
                    for (size_t fullmat_row_index = 0;
                         fullmat_row_index < fullmat->m();
                         fullmat_row_index++)
                      {
                        i_global_dof_index =
                          (kx_map_from_local_to_full_dof_indices == nullptr) ?
                            kx_dof_i2e_numbering[(*row_index_range)[0] +
                                                 fullmat_row_index] :
                            kx_map_from_local_to_full_dof_indices->at(
                              kx_dof_i2e_numbering[(*row_index_range)[0] +
                                                   fullmat_row_index]);

                        for (size_t fullmat_col_index = 0;
                             fullmat_col_index <= fullmat_row_index;
                             fullmat_col_index++)
                          {
                            j_global_dof_index =
                              (ky_map_from_local_to_full_dof_indices ==
                               nullptr) ?
                                ky_dof_i2e_numbering[(*col_index_range)[0] +
                                                     fullmat_col_index] :
                                ky_map_from_local_to_full_dof_indices->at(
                                  ky_dof_i2e_numbering[(*col_index_range)[0] +
                                                       fullmat_col_index]);

                            create_sauter_quadrature_tasks_on_one_pair_of_dofs(
                              ring_buffer_for_same_panel,
                              ring_buffer_for_common_edge,
                              ring_buffer_for_common_vertex,
                              ring_buffer_for_regular,
                              fullmat,
                              fullmat_row_index,
                              fullmat_col_index,
                              i_global_dof_index,
                              j_global_dof_index,
                              kx_dof_to_cell_topo,
                              ky_dof_to_cell_topo,
                              mappings,
                              material_id_to_mapping_index,
                              normal_detector,
                              scratch_data,
                              copy_data);
                          }
                      }

                    break;
                  }
                  case HMatrixSupport::upper_triangular_block: {
                    /**
                     * Do not build \hmatrix block belonging to the upper
                     * triangular part.
                     */

                    break;
                  }
                  case HMatrixSupport::lower_triangular_block: {
                    /**
                     * When the current \hmatrix block belongs to the lower
                     * triangular part, evaluate all of its elements as
                     * usual.
                     */
                    for (size_t fullmat_row_index = 0;
                         fullmat_row_index < fullmat->m();
                         fullmat_row_index++)
                      {
                        i_global_dof_index =
                          (kx_map_from_local_to_full_dof_indices == nullptr) ?
                            kx_dof_i2e_numbering[(*row_index_range)[0] +
                                                 fullmat_row_index] :
                            kx_map_from_local_to_full_dof_indices->at(
                              kx_dof_i2e_numbering[(*row_index_range)[0] +
                                                   fullmat_row_index]);

                        for (size_t fullmat_col_index = 0;
                             fullmat_col_index < fullmat->n();
                             fullmat_col_index++)
                          {
                            j_global_dof_index =
                              (ky_map_from_local_to_full_dof_indices ==
                               nullptr) ?
                                ky_dof_i2e_numbering[(*col_index_range)[0] +
                                                     fullmat_col_index] :
                                ky_map_from_local_to_full_dof_indices->at(
                                  ky_dof_i2e_numbering[(*col_index_range)[0] +
                                                       fullmat_col_index]);

                            create_sauter_quadrature_tasks_on_one_pair_of_dofs(
                              ring_buffer_for_same_panel,
                              ring_buffer_for_common_edge,
                              ring_buffer_for_common_vertex,
                              ring_buffer_for_regular,
                              fullmat,
                              fullmat_row_index,
                              fullmat_col_index,
                              i_global_dof_index,
                              j_global_dof_index,
                              kx_dof_to_cell_topo,
                              ky_dof_to_cell_topo,
                              mappings,
                              material_id_to_mapping_index,
                              normal_detector,
                              scratch_data,
                              copy_data);
                          }
                      }

                    break;
                  }
                  case HMatrixSupport::undefined_block: {
                    Assert(false,
                           ExcInvalidHMatrixBlockType(
                             leaf_mat->get_block_type()));

                    break;
                  }
              }
          }
        else
          {
            /**
             * Evaluate the whole full matrix.
             */
            for (size_t fullmat_row_index = 0; fullmat_row_index < fullmat->m();
                 fullmat_row_index++)
              {
                i_global_dof_index =
                  (kx_map_from_local_to_full_dof_indices == nullptr) ?
                    kx_dof_i2e_numbering[(*row_index_range)[0] +
                                         fullmat_row_index] :
                    kx_map_from_local_to_full_dof_indices->at(
                      kx_dof_i2e_numbering[(*row_index_range)[0] +
                                           fullmat_row_index]);

                for (size_t fullmat_col_index = 0;
                     fullmat_col_index < fullmat->n();
                     fullmat_col_index++)
                  {
                    j_global_dof_index =
                      (ky_map_from_local_to_full_dof_indices == nullptr) ?
                        ky_dof_i2e_numbering[(*col_index_range)[0] +
                                             fullmat_col_index] :
                        ky_map_from_local_to_full_dof_indices->at(
                          ky_dof_i2e_numbering[(*col_index_range)[0] +
                                               fullmat_col_index]);

                    create_sauter_quadrature_tasks_on_one_pair_of_dofs(
                      ring_buffer_for_same_panel,
                      ring_buffer_for_common_edge,
                      ring_buffer_for_common_vertex,
                      ring_buffer_for_regular,
                      fullmat,
                      fullmat_row_index,
                      fullmat_col_index,
                      i_global_dof_index,
                      j_global_dof_index,
                      kx_dof_to_cell_topo,
                      ky_dof_to_cell_topo,
                      mappings,
                      material_id_to_mapping_index,
                      normal_detector,
                      scratch_data,
                      copy_data);
                  }
              }
          }
      }

    /**
     * @internal During releasing the scratch data, the CUDA stream will
     * also be destroyed.
     */
    scratch_data.release();
    copy_data.release();

    deallog << "Producer thread " << current_thread_id << " exits...\n";
  }


  /**
   * @brief Iterate over each matrix entry of the full matrices in the
   * collection of near field \hmatrices and add it as a Sauter quadrature
   * task.
   *
   * This is the work function associated with a producer thread. This
   * overloaded version add a mass matrix to the \hmat.
   *
   * @tparam RangeNumberType
   * @tparam SurfaceNormalDetector
   * @tparam capacity
   * @tparam dim
   * @tparam spacedim
   * @param near_field_leaf_set
   * @param start_leaf_set_index
   * @param end_leaf_set_index This is the pass-the-end index.
   * @param ring_buffer_for_same_panel
   * @param ring_buffer_for_common_edge
   * @param ring_buffer_for_common_vertex
   * @param ring_buffer_for_regular
   * @param mass_matrix_factor
   * @param kx_dof_to_cell_topo
   * @param ky_dof_to_cell_topo
   * @param bem_values
   * @param mass_matrix_quadrature_formula
   * @param kx_dof_handler
   * @param ky_dof_handler
   * @param kx_map_from_local_to_full_dof_indices
   * @param ky_map_from_local_to_full_dof_indices
   * @param kx_dof_i2e_numbering
   * @param ky_dof_i2e_numbering
   * @param mappings
   * @param material_id_to_mapping_index
   * @param normal_detector
   * @param is_kernel_symmetric
   * @param enable_build_symmetric_hmat
   */
  template <int capacity,
            int dim,
            int spacedim,
            typename RangeNumberType,
            typename SurfaceNormalDetector>
  void
  sauter_quadrature_for_near_field_matrix_entries_producer(
    const std::vector<HMatrix<spacedim, RangeNumberType> *>
                      &near_field_leaf_set,
    const unsigned int start_leaf_set_index,
    const unsigned int end_leaf_set_index,
    SauterQuadratureTaskRingBuffer<capacity, dim, spacedim, RangeNumberType>
      &ring_buffer_for_same_panel,
    SauterQuadratureTaskRingBuffer<capacity, dim, spacedim, RangeNumberType>
      &ring_buffer_for_common_edge,
    SauterQuadratureTaskRingBuffer<capacity, dim, spacedim, RangeNumberType>
      &ring_buffer_for_common_vertex,
    SauterQuadratureTaskRingBuffer<capacity, dim, spacedim, RangeNumberType>
                         &ring_buffer_for_regular,
    const RangeNumberType mass_matrix_factor,
    const std::vector<
      std::vector<const typename DoFHandler<dim, spacedim>::cell_iterator *>>
      &kx_dof_to_cell_topo,
    const std::vector<
      std::vector<const typename DoFHandler<dim, spacedim>::cell_iterator *>>
                                                    &ky_dof_to_cell_topo,
    const BEMValues<dim, spacedim, RangeNumberType> &bem_values,
    const QGauss<dim>               &mass_matrix_quadrature_formula,
    const DoFHandler<dim, spacedim> &kx_dof_handler,
    const DoFHandler<dim, spacedim> &ky_dof_handler,
    const std::vector<types::global_dof_index>
      *kx_map_from_local_to_full_dof_indices,
    const std::vector<types::global_dof_index>
      *ky_map_from_local_to_full_dof_indices,
    const std::vector<types::global_dof_index>      &kx_dof_i2e_numbering,
    const std::vector<types::global_dof_index>      &ky_dof_i2e_numbering,
    const std::vector<MappingInfo<dim, spacedim> *> &mappings,
    const std::map<types::material_id, unsigned int>
                                &material_id_to_mapping_index,
    const SurfaceNormalDetector &normal_detector,
    const bool                   is_kernel_symmetric,
    const bool                   enable_build_symmetric_hmat = false)
  {
    const std::thread::id current_thread_id = std::this_thread::get_id();
    deallog << "Producer thread " << current_thread_id << " starts...\n";
#if ENABLE_NVTX == 1
    nvtxNameOsThread(getpid(), "producer thread");
#endif

    /**
     * Define @p CellWiseScratchData which is local to the current working thread.
     */
    CellWiseScratchDataForMassMatrix<dim, spacedim> mass_matrix_scratch_data(
      kx_dof_handler.get_fe(),
      ky_dof_handler.get_fe(),
      mass_matrix_quadrature_formula,
      update_values | update_JxW_values);

    /**
     * @internal Define @p PairCellWiseScratchData and
     * @p PairCellWisePerTaskData which are local to the current working
     * thread. This is mandatory because each producer thread should
     * have its own copy of these data.
     *
     * N.B. A CUDA stream is created during the construction of the scratch
     * data.
     */
    PairCellWiseScratchData<dim, spacedim, RangeNumberType> scratch_data(
      current_thread_id,
      kx_dof_handler.get_fe(),
      ky_dof_handler.get_fe(),
      mappings,
      bem_values);
    PairCellWisePerTaskData<dim, spacedim, RangeNumberType> copy_data(
      kx_dof_handler.get_fe(), ky_dof_handler.get_fe());

    /**
     * @internal Iterate over each \hmatrix node in the near field leaf set.
     */
    for (unsigned int l = start_leaf_set_index; l < end_leaf_set_index; l++)
      {
#if ENABLE_NVTX == 1
        HierBEM::CUDAWrappers::NVTXRange nvtx_range(
          std::string("create sauter tasks for near field hmatrix ") +
          std::to_string(l));
#endif

        HMatrix<spacedim, RangeNumberType>   *leaf_mat = near_field_leaf_set[l];
        LAPACKFullMatrixExt<RangeNumberType> *fullmat =
          leaf_mat->get_fullmatrix();

        Assert(fullmat != nullptr, ExcInternalError());

        /**
         * @internal The row index range and column index range follow the
         * internal DoF numbering.
         */
        const std::array<types::global_dof_index, 2> *row_index_range =
          leaf_mat->get_row_index_range();
        const std::array<types::global_dof_index, 2> *col_index_range =
          leaf_mat->get_col_index_range();

        /**
         * @internal Global DoF indices in the external DoF numbering, which
         * are associated with the current full matrix's row and column
         * indices.
         */
        types::global_dof_index i_global_dof_index;
        types::global_dof_index j_global_dof_index;

        if (enable_build_symmetric_hmat && is_kernel_symmetric)
          {
            /**
             * When the flag @p enable_build_symmetric_hmat is true and the
             * kernel function is symmetric, try to build a symmetric
             * \hmatrix. Otherwise, the whole full matrix will be built.
             */
            switch (leaf_mat->get_block_type())
              {
                  case HMatrixSupport::diagonal_block: {
                    /**
                     * A diagonal \hmatrix block as well as its associated
                     * full matrix should be symmetric.
                     */
                    Assert(leaf_mat->get_property() ==
                             HMatrixSupport::symmetric,
                           ExcInvalidHMatrixProperty(leaf_mat->get_property()));
                    Assert(fullmat->get_property() == LAPACKSupport::symmetric,
                           ExcInvalidLAPACKFullMatrixProperty(
                             fullmat->get_property()));

                    /**
                     * Only evaluate the diagonal and lower triangular
                     * elements in the full matrix.
                     */
                    for (size_t fullmat_row_index = 0;
                         fullmat_row_index < fullmat->m();
                         fullmat_row_index++)
                      {
                        i_global_dof_index =
                          (kx_map_from_local_to_full_dof_indices == nullptr) ?
                            kx_dof_i2e_numbering[(*row_index_range)[0] +
                                                 fullmat_row_index] :
                            kx_map_from_local_to_full_dof_indices->at(
                              kx_dof_i2e_numbering[(*row_index_range)[0] +
                                                   fullmat_row_index]);

                        for (size_t fullmat_col_index = 0;
                             fullmat_col_index <= fullmat_row_index;
                             fullmat_col_index++)
                          {
                            j_global_dof_index =
                              (ky_map_from_local_to_full_dof_indices ==
                               nullptr) ?
                                ky_dof_i2e_numbering[(*col_index_range)[0] +
                                                     fullmat_col_index] :
                                ky_map_from_local_to_full_dof_indices->at(
                                  ky_dof_i2e_numbering[(*col_index_range)[0] +
                                                       fullmat_col_index]);

                            create_sauter_quadrature_tasks_on_one_pair_of_dofs(
                              ring_buffer_for_same_panel,
                              ring_buffer_for_common_edge,
                              ring_buffer_for_common_vertex,
                              ring_buffer_for_regular,
                              mass_matrix_factor,
                              fullmat,
                              fullmat_row_index,
                              fullmat_col_index,
                              i_global_dof_index,
                              j_global_dof_index,
                              kx_dof_to_cell_topo,
                              ky_dof_to_cell_topo,
                              mappings,
                              material_id_to_mapping_index,
                              normal_detector,
                              mass_matrix_scratch_data,
                              scratch_data,
                              copy_data);
                          }
                      }

                    break;
                  }
                  case HMatrixSupport::upper_triangular_block: {
                    /**
                     * Do not build \hmatrix block belonging to the upper
                     * triangular part.
                     */

                    break;
                  }
                  case HMatrixSupport::lower_triangular_block: {
                    /**
                     * When the current \hmatrix block belongs to the lower
                     * triangular part, evaluate all of its elements as
                     * usual.
                     */
                    for (size_t fullmat_row_index = 0;
                         fullmat_row_index < fullmat->m();
                         fullmat_row_index++)
                      {
                        i_global_dof_index =
                          (kx_map_from_local_to_full_dof_indices == nullptr) ?
                            kx_dof_i2e_numbering[(*row_index_range)[0] +
                                                 fullmat_row_index] :
                            kx_map_from_local_to_full_dof_indices->at(
                              kx_dof_i2e_numbering[(*row_index_range)[0] +
                                                   fullmat_row_index]);

                        for (size_t fullmat_col_index = 0;
                             fullmat_col_index < fullmat->n();
                             fullmat_col_index++)
                          {
                            j_global_dof_index =
                              (ky_map_from_local_to_full_dof_indices ==
                               nullptr) ?
                                ky_dof_i2e_numbering[(*col_index_range)[0] +
                                                     fullmat_col_index] :
                                ky_map_from_local_to_full_dof_indices->at(
                                  ky_dof_i2e_numbering[(*col_index_range)[0] +
                                                       fullmat_col_index]);

                            create_sauter_quadrature_tasks_on_one_pair_of_dofs(
                              ring_buffer_for_same_panel,
                              ring_buffer_for_common_edge,
                              ring_buffer_for_common_vertex,
                              ring_buffer_for_regular,
                              mass_matrix_factor,
                              fullmat,
                              fullmat_row_index,
                              fullmat_col_index,
                              i_global_dof_index,
                              j_global_dof_index,
                              kx_dof_to_cell_topo,
                              ky_dof_to_cell_topo,
                              mappings,
                              material_id_to_mapping_index,
                              normal_detector,
                              mass_matrix_scratch_data,
                              scratch_data,
                              copy_data);
                          }
                      }

                    break;
                  }
                  case HMatrixSupport::undefined_block: {
                    Assert(false,
                           ExcInvalidHMatrixBlockType(
                             leaf_mat->get_block_type()));

                    break;
                  }
              }
          }
        else
          {
            /**
             * Evaluate the whole full matrix.
             */
            for (size_t fullmat_row_index = 0; fullmat_row_index < fullmat->m();
                 fullmat_row_index++)
              {
                i_global_dof_index =
                  (kx_map_from_local_to_full_dof_indices == nullptr) ?
                    kx_dof_i2e_numbering[(*row_index_range)[0] +
                                         fullmat_row_index] :
                    kx_map_from_local_to_full_dof_indices->at(
                      kx_dof_i2e_numbering[(*row_index_range)[0] +
                                           fullmat_row_index]);

                for (size_t fullmat_col_index = 0;
                     fullmat_col_index < fullmat->n();
                     fullmat_col_index++)
                  {
                    j_global_dof_index =
                      (ky_map_from_local_to_full_dof_indices == nullptr) ?
                        ky_dof_i2e_numbering[(*col_index_range)[0] +
                                             fullmat_col_index] :
                        ky_map_from_local_to_full_dof_indices->at(
                          ky_dof_i2e_numbering[(*col_index_range)[0] +
                                               fullmat_col_index]);

                    create_sauter_quadrature_tasks_on_one_pair_of_dofs(
                      ring_buffer_for_same_panel,
                      ring_buffer_for_common_edge,
                      ring_buffer_for_common_vertex,
                      ring_buffer_for_regular,
                      mass_matrix_factor,
                      fullmat,
                      fullmat_row_index,
                      fullmat_col_index,
                      i_global_dof_index,
                      j_global_dof_index,
                      kx_dof_to_cell_topo,
                      ky_dof_to_cell_topo,
                      mappings,
                      material_id_to_mapping_index,
                      normal_detector,
                      mass_matrix_scratch_data,
                      scratch_data,
                      copy_data);
                  }
              }
          }
      }

    /**
     * @internal During releasing the scratch data, the CUDA stream will
     * also be destroyed.
     */
    scratch_data.release();
    copy_data.release();

    deallog << "Producer thread " << current_thread_id << " exits...\n";
  }


  template <int capacity,
            int dim,
            int spacedim,
            template <int, typename>
            typename KernelFunctionType,
            typename RangeNumberType = double>
  void
  sauter_quadrature_for_near_field_matrix_entries_consumer(
    const KernelFunctionType<spacedim, RangeNumberType> &kernel,
    const RangeNumberType                                kernel_factor,
    SauterQuadratureTaskRingBuffer<capacity, dim, spacedim, RangeNumberType>
                                                        &ring_buffer,
    const CUDABEMValues<dim, spacedim, RangeNumberType> &bem_values_gpu,
    std::mutex                                          &result_lock,
    const unsigned int                                   block_size)
  {
    const std::thread::id current_thread_id = std::this_thread::get_id();
    deallog << "Consumer thread " << current_thread_id << " for "
            << cell_neighboring_type_name(ring_buffer.cell_neighboring_type)
            << " starts..." << std::endl;
#if ENABLE_NVTX == 1
    std::string nvtx_thread_name(std::string("consumer thread for ") +
                                 std::string(cell_neighboring_type_name(
                                   ring_buffer.cell_neighboring_type)));
    nvtxNameOsThread(getpid(), nvtx_thread_name.c_str());
#endif

    const unsigned int consumer_wait_time_us = 1;

    cudaStream_t cuda_stream_handle;
    AssertCuda(cudaStreamCreate(&cuda_stream_handle));


    /**
     * Continuously process the Sauter quadrature tasks in the ring buffer
     * for same panel case.
     */
    while (!ring_buffer.fetch_and_process_task_batch(kernel,
                                                     kernel_factor,
                                                     block_size,
                                                     bem_values_gpu,
                                                     result_lock,
                                                     cuda_stream_handle))
      {
        std::this_thread::sleep_for(
          std::chrono::microseconds(consumer_wait_time_us));
      }

    AssertCuda(cudaStreamDestroy(cuda_stream_handle));


    deallog << "Consumer thread " << current_thread_id << " for "
            << cell_neighboring_type_name(ring_buffer.cell_neighboring_type)
            << " exits..." << std::endl;
  }


  /**
   * @brief Create Sauter quadrature tasks which are associated with a pair of
   * global DoF indices in the external numbering with respect to the
   * complete DoF set in the DoF handler.
   *
   * The created tasks are added to the ring buffer with the corresponding
   * cell neighboring type.
   *
   * @tparam RangeNumberType
   * @tparam SurfaceNormalDetector
   * @tparam capacity
   * @tparam dim
   * @tparam spacedim
   * @param ring_buffer_for_same_panel
   * @param ring_buffer_for_common_edge
   * @param ring_buffer_for_common_vertex
   * @param ring_buffer_for_regular
   * @param fullmat
   * @param fullmat_row_index
   * @param fullmat_col_index
   * @param i_global_dof_index Global DoF index in the external numbering. If
   * only a subset of the complete DoFs in the associated DoF handler is
   * effective or selected, this index is with respect to the complete DoF
   * set.
   * @param j_global_dof_index Global DoF index in the external numbering. If
   * only a subset of the complete DoFs in the associated DoF handler is
   * effective or selected, this index is with respect to the complete DoF
   * set.
   * @param kx_dof_to_cell_topo
   * @param ky_dof_to_cell_topo
   * @param mappings
   * @param material_id_to_mapping_index
   * @param normal_detector
   * @param scratch_data
   * @param copy_data
   */
  template <int capacity,
            int dim,
            int spacedim,
            typename RangeNumberType,
            typename SurfaceNormalDetector>
  void
  create_sauter_quadrature_tasks_on_one_pair_of_dofs(
    SauterQuadratureTaskRingBuffer<capacity, dim, spacedim, RangeNumberType>
      &ring_buffer_for_same_panel,
    SauterQuadratureTaskRingBuffer<capacity, dim, spacedim, RangeNumberType>
      &ring_buffer_for_common_edge,
    SauterQuadratureTaskRingBuffer<capacity, dim, spacedim, RangeNumberType>
      &ring_buffer_for_common_vertex,
    SauterQuadratureTaskRingBuffer<capacity, dim, spacedim, RangeNumberType>
                                         &ring_buffer_for_regular,
    LAPACKFullMatrixExt<RangeNumberType> *fullmat,
    const unsigned int                    fullmat_row_index,
    const unsigned int                    fullmat_col_index,
    const types::global_dof_index         i_global_dof_index,
    const types::global_dof_index         j_global_dof_index,
    const std::vector<
      std::vector<const typename DoFHandler<dim, spacedim>::cell_iterator *>>
      &kx_dof_to_cell_topo,
    const std::vector<
      std::vector<const typename DoFHandler<dim, spacedim>::cell_iterator *>>
                                                    &ky_dof_to_cell_topo,
    const std::vector<MappingInfo<dim, spacedim> *> &mappings,
    const std::map<types::material_id, unsigned int>
                                &material_id_to_mapping_index,
    const SurfaceNormalDetector &normal_detector,
    PairCellWiseScratchData<dim, spacedim, RangeNumberType> &scratch_data,
    PairCellWisePerTaskData<dim, spacedim, RangeNumberType> &copy_data)
  {
#if ENABLE_DEBUG == 1 && MESSAGE_LEVEL >= 3
    LogStream::Prefix prefix_string("create_sauter_task");
#endif
#if ENABLE_NVTX == 1
    HierBEM::CUDAWrappers::NVTXRange nvtx_range(
      std::string("create sauter tasks for dof pair (") +
      std::to_string(i_global_dof_index) + std::string(",") +
      std::to_string(j_global_dof_index) + std::string(")"));
#endif

    /**
     * Iterate over each cell in the support of the basis function
     * associated with the i-th global DoF in the external numbering.
     */
    for (auto kx_cell_iter_pointer : kx_dof_to_cell_topo[i_global_dof_index])
      {
        const typename DoFHandler<dim, spacedim>::cell_iterator &kx_cell_iter =
          *kx_cell_iter_pointer;

        const unsigned int kx_mapping_index =
          material_id_to_mapping_index.at(kx_cell_iter->material_id());
        MappingInfo<dim, spacedim> &kx_mapping_info =
          *mappings[kx_mapping_index];
        const unsigned int kx_mapping_n_shape_functions =
          kx_mapping_info.get_data()->n_shape_functions;
        const bool is_kx_normal_inward =
          normal_detector.is_normal_vector_inward(kx_cell_iter->material_id());

        /**
         * @internal Calculate the real support points in the cell \f$K_x\f$
         * via the mapping object. Because the calculated mapping support
         * points are stored in a member variable in the mapping object
         * @p kx_mapping and the current function will called by several
         * producer threads, computation of the mapping support points should
         * be performed in a local copy of @p kx_mapping.
         */
        MappingQGenericExt<dim, spacedim> kx_mapping_copy(
          kx_mapping_info.get_mapping());
        kx_mapping_copy.compute_mapping_support_points(kx_cell_iter);
        /**
         * Copy the newly calculated support points into @p ScratchData.
         */
        scratch_data.kx_mapping_support_points_in_default_order =
          kx_mapping_copy.get_support_points();
        /**
         * Update the DoF indices.
         */
        kx_cell_iter->get_dof_indices(
          scratch_data.kx_local_dof_indices_in_default_dof_order);

        /**
         * Iterate over each cell in the support of the basis function
         * associated with the j-th global DoF in the external numbering.
         */
        for (auto ky_cell_iter_pointer :
             ky_dof_to_cell_topo[j_global_dof_index])
          {
            const typename DoFHandler<dim, spacedim>::cell_iterator
              &ky_cell_iter = *ky_cell_iter_pointer;

            /**
             * Detect the cell neighboring type based on cell vertex
             * indices.
             */
            CellNeighboringType cell_neighboring_type =
              detect_cell_neighboring_type_for_same_triangulations<dim,
                                                                   spacedim>(
                kx_cell_iter,
                ky_cell_iter,
                scratch_data.common_vertex_pair_local_indices);

            const unsigned int ky_mapping_index =
              material_id_to_mapping_index.at(ky_cell_iter->material_id());
            MappingInfo<dim, spacedim> &ky_mapping_info =
              *mappings[ky_mapping_index];
            const unsigned int ky_mapping_n_shape_functions =
              ky_mapping_info.get_data()->n_shape_functions;
            const bool is_ky_normal_inward =
              normal_detector.is_normal_vector_inward(
                ky_cell_iter->material_id());

            MappingQGenericExt<dim, spacedim> ky_mapping_copy(
              ky_mapping_info.get_mapping());
            ky_mapping_copy.compute_mapping_support_points(ky_cell_iter);
            /**
             * Copy the newly calculated support points into @p ScratchData.
             */
            scratch_data.ky_mapping_support_points_in_default_order =
              ky_mapping_copy.get_support_points();
            /**
             * Update the DoF indices.
             */
            ky_cell_iter->get_dof_indices(
              scratch_data.ky_local_dof_indices_in_default_dof_order);

            permute_dofs_and_mapping_support_points_for_sauter_quad(
              scratch_data,
              copy_data,
              cell_neighboring_type,
              kx_cell_iter,
              ky_cell_iter,
              kx_mapping_info,
              ky_mapping_info);

            /**
             * @internal Find the array index in the permuted DoF indices of
             * \f$K_x\f$ for the i-th global DoF in the external numbering
             * with respect to the complete DoF set in the DoF handler.
             *
             * \mynote{The permuted cell DoF indices are stored in the
             * @p CopyData.}
             */
            typename std::vector<types::global_dof_index>::const_iterator
              i_iter =
                std::find(copy_data.kx_local_dof_indices_permuted.begin(),
                          copy_data.kx_local_dof_indices_permuted.end(),
                          i_global_dof_index);
            Assert(i_iter != copy_data.kx_local_dof_indices_permuted.end(),
                   ExcInternalError());
            unsigned int i_index =
              i_iter - copy_data.kx_local_dof_indices_permuted.begin();

            /**
             * @internal Find the array index in the permuted DoF indices of
             * \f$K_y\f$ for the j-th global DoF in the external numbering
             * with respect to the complete DoF set in the DoF handler.
             */
            typename std::vector<types::global_dof_index>::const_iterator
              j_iter =
                std::find(copy_data.ky_local_dof_indices_permuted.begin(),
                          copy_data.ky_local_dof_indices_permuted.end(),
                          j_global_dof_index);
            Assert(j_iter != copy_data.ky_local_dof_indices_permuted.end(),
                   ExcInternalError());
            unsigned int j_index =
              j_iter - copy_data.ky_local_dof_indices_permuted.begin();

#if ENABLE_DEBUG == 1 && MESSAGE_LEVEL >= 3
            deallog << "Create Sauter task: " << fullmat << ","
                    << i_global_dof_index << "," << j_global_dof_index << ","
                    << fullmat_row_index << "," << fullmat_col_index << ","
                    << i_index << "," << j_index << std::endl;
#endif

            switch (cell_neighboring_type)
              {
                  case CellNeighboringType::SamePanel: {
#if ENABLE_NVTX == 1
                    HierBEM::CUDAWrappers::NVTXRange nvtx_range(
                      "add sauter task: same panel");
#endif

                    ring_buffer_for_same_panel.add_task(
                      fullmat,
                      fullmat_row_index,
                      fullmat_col_index,
                      SauterQuadratureTaskScalarData(
                        i_index,
                        j_index,
                        kx_mapping_index,
                        ky_mapping_index,
                        kx_mapping_n_shape_functions,
                        ky_mapping_n_shape_functions,
                        is_kx_normal_inward,
                        is_ky_normal_inward),
                      0.,
                      scratch_data);

                    break;
                  }
                  case CellNeighboringType::CommonEdge: {
#if ENABLE_NVTX == 1
                    HierBEM::CUDAWrappers::NVTXRange nvtx_range(
                      "add sauter task: common edge");
#endif

                    ring_buffer_for_common_edge.add_task(
                      fullmat,
                      fullmat_row_index,
                      fullmat_col_index,
                      SauterQuadratureTaskScalarData(
                        i_index,
                        j_index,
                        kx_mapping_index,
                        ky_mapping_index,
                        kx_mapping_n_shape_functions,
                        ky_mapping_n_shape_functions,
                        is_kx_normal_inward,
                        is_ky_normal_inward),
                      0.,
                      scratch_data);

                    break;
                  }
                  case CellNeighboringType::CommonVertex: {
#if ENABLE_NVTX == 1
                    HierBEM::CUDAWrappers::NVTXRange nvtx_range(
                      "add sauter task: common vertex");
#endif

                    ring_buffer_for_common_vertex.add_task(
                      fullmat,
                      fullmat_row_index,
                      fullmat_col_index,
                      SauterQuadratureTaskScalarData(
                        i_index,
                        j_index,
                        kx_mapping_index,
                        ky_mapping_index,
                        kx_mapping_n_shape_functions,
                        ky_mapping_n_shape_functions,
                        is_kx_normal_inward,
                        is_ky_normal_inward),
                      0.,
                      scratch_data);

                    break;
                  }
                  case CellNeighboringType::Regular: {
#if ENABLE_NVTX == 1
                    HierBEM::CUDAWrappers::NVTXRange nvtx_range(
                      "add sauter task: regular");
#endif

                    ring_buffer_for_regular.add_task(
                      fullmat,
                      fullmat_row_index,
                      fullmat_col_index,
                      SauterQuadratureTaskScalarData(
                        i_index,
                        j_index,
                        kx_mapping_index,
                        ky_mapping_index,
                        kx_mapping_n_shape_functions,
                        ky_mapping_n_shape_functions,
                        is_kx_normal_inward,
                        is_ky_normal_inward),
                      0.,
                      scratch_data);

                    break;
                  }
                  default: {
                    Assert(false, ExcInternalError());

                    break;
                  }
              }
          }
      }
  }


  /**
   * @brief Create Sauter quadrature tasks which are associated with a pair of
   * global DoF indices in the external numbering with respect to the
   * complete set of DoFs in the DoF handler. This version handles the case
   * when a mass matrix (scaled by @p mass_matrix_factor) is to be added to
   * the bilinear form.
   *
   * \mynote{Before performing the Sauter quadrature, we first compute the
   * mass matrix entry if needed. The final result will be the addition of
   * this value and the Sauter quadrature result.}
   *
   * @tparam RangeNumberType
   * @tparam SurfaceNormalDetector
   * @tparam capacity
   * @tparam dim
   * @tparam spacedim
   * @param ring_buffer_for_same_panel
   * @param ring_buffer_for_common_edge
   * @param ring_buffer_for_common_vertex
   * @param ring_buffer_for_regular
   * @param mass_matrix_factor
   * @param fullmat
   * @param fullmat_row_index
   * @param fullmat_col_index
   * @param i_global_dof_index Global DoF index in the external numbering. If
   * only a subset of the complete DoFs in the associated DoF handler is
   * effective or selected, this index is with respect to the complete DoF
   * set.
   * @param j_global_dof_index Global DoF index in the external numbering. If
   * only a subset of the complete DoFs in the associated DoF handler is
   * effective or selected, this index is with respect to the complete DoF
   * set.
   * @param kx_dof_to_cell_topo
   * @param ky_dof_to_cell_topo
   * @param mappings
   * @param material_id_to_mapping_index
   * @param normal_detector
   * @param mass_matrix_scratch_data
   * @param scratch_data
   * @param copy_data
   */
  template <int capacity,
            int dim,
            int spacedim,
            typename RangeNumberType,
            typename SurfaceNormalDetector>
  void
  create_sauter_quadrature_tasks_on_one_pair_of_dofs(
    SauterQuadratureTaskRingBuffer<capacity, dim, spacedim, RangeNumberType>
      &ring_buffer_for_same_panel,
    SauterQuadratureTaskRingBuffer<capacity, dim, spacedim, RangeNumberType>
      &ring_buffer_for_common_edge,
    SauterQuadratureTaskRingBuffer<capacity, dim, spacedim, RangeNumberType>
      &ring_buffer_for_common_vertex,
    SauterQuadratureTaskRingBuffer<capacity, dim, spacedim, RangeNumberType>
                                         &ring_buffer_for_regular,
    const RangeNumberType                 mass_matrix_factor,
    LAPACKFullMatrixExt<RangeNumberType> *fullmat,
    const unsigned int                    fullmat_row_index,
    const unsigned int                    fullmat_col_index,
    const types::global_dof_index         i_global_dof_index,
    const types::global_dof_index         j_global_dof_index,
    const std::vector<
      std::vector<const typename DoFHandler<dim, spacedim>::cell_iterator *>>
      &kx_dof_to_cell_topo,
    const std::vector<
      std::vector<const typename DoFHandler<dim, spacedim>::cell_iterator *>>
                                                    &ky_dof_to_cell_topo,
    const std::vector<MappingInfo<dim, spacedim> *> &mappings,
    const std::map<types::material_id, unsigned int>
                                &material_id_to_mapping_index,
    const SurfaceNormalDetector &normal_detector,
    CellWiseScratchDataForMassMatrix<dim, spacedim> &mass_matrix_scratch_data,
    PairCellWiseScratchData<dim, spacedim, RangeNumberType> &scratch_data,
    PairCellWisePerTaskData<dim, spacedim, RangeNumberType> &copy_data)
  {
#if ENABLE_DEBUG == 1 && MESSAGE_LEVEL >= 3
    LogStream::Prefix prefix_string("create_sauter_task");
#endif
#if ENABLE_NVTX == 1
    HierBEM::CUDAWrappers::NVTXRange nvtx_range(
      std::string("create sauter tasks for dof pair (") +
      std::to_string(i_global_dof_index) + std::string(",") +
      std::to_string(j_global_dof_index) + std::string(")"));
#endif

    /**
     * Iterate over each cell in the support of the basis function
     * associated with the i-th global DoF in the external numbering.
     */
    for (auto kx_cell_iter_pointer : kx_dof_to_cell_topo[i_global_dof_index])
      {
        const typename DoFHandler<dim, spacedim>::cell_iterator &kx_cell_iter =
          *kx_cell_iter_pointer;
        const unsigned int kx_cell_index = kx_cell_iter->active_cell_index();

        const unsigned int kx_mapping_index =
          material_id_to_mapping_index.at(kx_cell_iter->material_id());
        MappingInfo<dim, spacedim> &kx_mapping_info =
          *mappings[kx_mapping_index];
        const unsigned int kx_mapping_n_shape_functions =
          kx_mapping_info.get_data()->n_shape_functions;
        const bool is_kx_normal_inward =
          normal_detector.is_normal_vector_inward(kx_cell_iter->material_id());

        /**
         * @internal Calculate the real support points in the cell \f$K_x\f$
         * via the mapping object. Because the calculated mapping support
         * points are stored in a member variable in the mapping object
         * @p kx_mapping and the current function will called by several
         * producer threads, computation of the mapping support points should
         * be performed in a local copy of @p kx_mapping.
         */
        MappingQGenericExt<dim, spacedim> kx_mapping_copy(
          kx_mapping_info.get_mapping());
        kx_mapping_copy.compute_mapping_support_points(kx_cell_iter);
        /**
         * Copy the newly calculated support points into @p ScratchData.
         */
        scratch_data.kx_mapping_support_points_in_default_order =
          kx_mapping_copy.get_support_points();
        /**
         * Update the DoF indices.
         */
        kx_cell_iter->get_dof_indices(
          scratch_data.kx_local_dof_indices_in_default_dof_order);

        /**
         * Iterate over each cell in the support of the basis function
         * associated with the j-th global DoF in the external numbering.
         */
        for (auto ky_cell_iter_pointer :
             ky_dof_to_cell_topo[j_global_dof_index])
          {
            const typename DoFHandler<dim, spacedim>::cell_iterator
                              &ky_cell_iter = *ky_cell_iter_pointer;
            const unsigned int ky_cell_index =
              ky_cell_iter->active_cell_index();

            /**
             * Detect the cell neighboring type based on cell vertex
             * indices.
             */
            CellNeighboringType cell_neighboring_type =
              detect_cell_neighboring_type_for_same_triangulations<dim,
                                                                   spacedim>(
                kx_cell_iter,
                ky_cell_iter,
                scratch_data.common_vertex_pair_local_indices);

            const unsigned int ky_mapping_index =
              material_id_to_mapping_index.at(ky_cell_iter->material_id());
            MappingInfo<dim, spacedim> &ky_mapping_info =
              *mappings[ky_mapping_index];
            const unsigned int ky_mapping_n_shape_functions =
              ky_mapping_info.get_data()->n_shape_functions;
            const bool is_ky_normal_inward =
              normal_detector.is_normal_vector_inward(
                ky_cell_iter->material_id());

            MappingQGenericExt<dim, spacedim> ky_mapping_copy(
              ky_mapping_info.get_mapping());
            ky_mapping_copy.compute_mapping_support_points(ky_cell_iter);
            /**
             * Copy the newly calculated support points into @p ScratchData.
             */
            scratch_data.ky_mapping_support_points_in_default_order =
              ky_mapping_copy.get_support_points();
            /**
             * Update the DoF indices.
             */
            ky_cell_iter->get_dof_indices(
              scratch_data.ky_local_dof_indices_in_default_dof_order);

            permute_dofs_and_mapping_support_points_for_sauter_quad(
              scratch_data,
              copy_data,
              cell_neighboring_type,
              kx_cell_iter,
              ky_cell_iter,
              kx_mapping_info,
              ky_mapping_info);

            /**
             * @internal Before creating the Sauter quadrature task, compute
             * the FEM mass matrix entry if necessary.
             *
             * \myalert{N.B. The DoF handlers for the test and ansatz spaces
             * should be constructed on a same triangulation. Then the
             * following comparison <code>kx_cell_index ==
             * ky_cell_index</code> is meaningful.}
             */
            RangeNumberType mass_matrix_entry = 0.;
            if ((kx_cell_index == ky_cell_index) && (mass_matrix_factor != 0))
              {
#if ENABLE_NVTX == 1
                HierBEM::CUDAWrappers::NVTXRange nvtx_range(
                  "compute mass matrix entry");
#endif

                Assert(cell_neighboring_type == CellNeighboringType::SamePanel,
                       ExcInternalError());

                /**
                 * @internal Update the finite element values for the test
                 * space.
                 */
                mass_matrix_scratch_data.fe_values_for_test_space.reinit(
                  kx_cell_iter);

                /**
                 * @internal Update the finite element values for the trial
                 * space.
                 *
                 * \mynote{N.B. The @p FEValues related to the trial
                 * space must also be updated, since the trial space may
                 * be different from the test space.}
                 */
                mass_matrix_scratch_data.fe_values_for_trial_space.reinit(
                  ky_cell_iter);

                const unsigned int n_q_points =
                  mass_matrix_scratch_data.fe_values_for_test_space
                    .get_quadrature()
                    .size();
                /**
                 * @internal The trial space is on a same triangulation as
                 * the test space and they share a same quadrature object.
                 * Hence, we make assertion about their quadrature sizes.
                 */
                AssertDimension(n_q_points,
                                mass_matrix_scratch_data
                                  .fe_values_for_trial_space.get_quadrature()
                                  .size());

                /**
                 * Get the array index of the global DoF index
                 * @p i_global_dof_index in the current cell \f$K_x\f$.
                 *
                 * \mynote{N.B. The local DoF index in \f$K_x\f$ is
                 * searched from the list of DoF indices held in the
                 * @p ScratchData for BEM. This is valid because the
                 * test and trial spaces associated with the mass matrix
                 * and the BEM bilinear form are the same.
                 *
                 * Since there is no support point permutation during FEM
                 * mass matrix assembly, the cell DoF indices here are in
                 * the default order. BTW, the permuted cell DoF indices are
                 * stored in the @p CopyData.}
                 */
                auto i_local_dof_iter = std::find(
                  scratch_data.kx_local_dof_indices_in_default_dof_order
                    .begin(),
                  scratch_data.kx_local_dof_indices_in_default_dof_order.end(),
                  i_global_dof_index);
                Assert(i_local_dof_iter !=
                         scratch_data.kx_local_dof_indices_in_default_dof_order
                           .end(),
                       ExcMessage(
                         std::string("Cannot find the global DoF index ") +
                         std::to_string(i_global_dof_index) +
                         std::string(" in the list of cell DoF indices!")));
                const unsigned int i_local_dof_index =
                  i_local_dof_iter -
                  scratch_data.kx_local_dof_indices_in_default_dof_order
                    .begin();

                /**
                 * Get the array index of the global DoF index
                 * @p j_global_dof_index in the current cell \f$K_y\f$.
                 */
                auto j_local_dof_iter = std::find(
                  scratch_data.ky_local_dof_indices_in_default_dof_order
                    .begin(),
                  scratch_data.ky_local_dof_indices_in_default_dof_order.end(),
                  j_global_dof_index);
                Assert(j_local_dof_iter !=
                         scratch_data.ky_local_dof_indices_in_default_dof_order
                           .end(),
                       ExcMessage(
                         std::string("Cannot find the global DoF index ") +
                         std::to_string(j_global_dof_index) +
                         std::string(" in the list of cell DoF indices!")));
                const unsigned int j_local_dof_index =
                  j_local_dof_iter -
                  scratch_data.ky_local_dof_indices_in_default_dof_order
                    .begin();

                /**
                 * @internal Iterate over each quadrature point.
                 */
                for (unsigned int q = 0; q < n_q_points; q++)
                  {
                    mass_matrix_entry +=
                      mass_matrix_scratch_data.fe_values_for_test_space
                        .shape_value(i_local_dof_index, q) *
                      mass_matrix_scratch_data.fe_values_for_trial_space
                        .shape_value(j_local_dof_index, q) *
                      mass_matrix_scratch_data.fe_values_for_test_space.JxW(q);
                  }

                mass_matrix_entry *= mass_matrix_factor;

#if ENABLE_DEBUG == 1 && MESSAGE_LEVEL >= 3
                deallog << "kx=" << kx_cell_index << ", ky=" << ky_cell_index
                        << ", i=" << i_global_dof_index
                        << ", j=" << j_global_dof_index
                        << ", Mij=" << mass_matrix_entry << std::endl;
#endif
              }

            /**
             * @internal Now we start to create the Sauter quadrature task.
             */

            /**
             * @internal Find the array index in the permuted DoF indices of
             * \f$K_x\f$ for the i-th global DoF in the external numbering
             * with respect to the complete DoF set in the DoF handler.
             *
             * \mynote{The permuted cell DoF indices are stored in the
             * @p CopyData.}
             */
            typename std::vector<types::global_dof_index>::const_iterator
              i_iter =
                std::find(copy_data.kx_local_dof_indices_permuted.begin(),
                          copy_data.kx_local_dof_indices_permuted.end(),
                          i_global_dof_index);
            Assert(i_iter != copy_data.kx_local_dof_indices_permuted.end(),
                   ExcInternalError());
            unsigned int i_index =
              i_iter - copy_data.kx_local_dof_indices_permuted.begin();

            /**
             * @internal Find the array index in the permuted DoF indices of
             * \f$K_y\f$ for the j-th global DoF in the external numbering
             * with respect to the complete DoF set in the DoF handler.
             */
            typename std::vector<types::global_dof_index>::const_iterator
              j_iter =
                std::find(copy_data.ky_local_dof_indices_permuted.begin(),
                          copy_data.ky_local_dof_indices_permuted.end(),
                          j_global_dof_index);
            Assert(j_iter != copy_data.ky_local_dof_indices_permuted.end(),
                   ExcInternalError());
            unsigned int j_index =
              j_iter - copy_data.ky_local_dof_indices_permuted.begin();

#if ENABLE_DEBUG == 1 && MESSAGE_LEVEL >= 3
            deallog << "Create Sauter task: " << fullmat << ","
                    << i_global_dof_index << "," << j_global_dof_index << ","
                    << fullmat_row_index << "," << fullmat_col_index << ","
                    << i_index << "," << j_index
                    << ",mass=" << mass_matrix_entry << std::endl;
#endif

            switch (cell_neighboring_type)
              {
                  case CellNeighboringType::SamePanel: {
#if ENABLE_NVTX == 1
                    HierBEM::CUDAWrappers::NVTXRange nvtx_range(
                      "add sauter task: same panel");
#endif

                    ring_buffer_for_same_panel.add_task(
                      fullmat,
                      fullmat_row_index,
                      fullmat_col_index,
                      SauterQuadratureTaskScalarData(
                        i_index,
                        j_index,
                        kx_mapping_index,
                        ky_mapping_index,
                        kx_mapping_n_shape_functions,
                        ky_mapping_n_shape_functions,
                        is_kx_normal_inward,
                        is_ky_normal_inward),
                      mass_matrix_entry,
                      scratch_data);

                    break;
                  }
                  case CellNeighboringType::CommonEdge: {
#if ENABLE_NVTX == 1
                    HierBEM::CUDAWrappers::NVTXRange nvtx_range(
                      "add sauter task: common edge");
#endif

                    ring_buffer_for_common_edge.add_task(
                      fullmat,
                      fullmat_row_index,
                      fullmat_col_index,
                      SauterQuadratureTaskScalarData(
                        i_index,
                        j_index,
                        kx_mapping_index,
                        ky_mapping_index,
                        kx_mapping_n_shape_functions,
                        ky_mapping_n_shape_functions,
                        is_kx_normal_inward,
                        is_ky_normal_inward),
                      mass_matrix_entry,
                      scratch_data);

                    break;
                  }
                  case CellNeighboringType::CommonVertex: {
#if ENABLE_NVTX == 1
                    HierBEM::CUDAWrappers::NVTXRange nvtx_range(
                      "add sauter task: common vertex");
#endif

                    ring_buffer_for_common_vertex.add_task(
                      fullmat,
                      fullmat_row_index,
                      fullmat_col_index,
                      SauterQuadratureTaskScalarData(
                        i_index,
                        j_index,
                        kx_mapping_index,
                        ky_mapping_index,
                        kx_mapping_n_shape_functions,
                        ky_mapping_n_shape_functions,
                        is_kx_normal_inward,
                        is_ky_normal_inward),
                      mass_matrix_entry,
                      scratch_data);

                    break;
                  }
                  case CellNeighboringType::Regular: {
#if ENABLE_NVTX == 1
                    HierBEM::CUDAWrappers::NVTXRange nvtx_range(
                      "add sauter task: regular");
#endif

                    ring_buffer_for_regular.add_task(
                      fullmat,
                      fullmat_row_index,
                      fullmat_col_index,
                      SauterQuadratureTaskScalarData(
                        i_index,
                        j_index,
                        kx_mapping_index,
                        ky_mapping_index,
                        kx_mapping_n_shape_functions,
                        ky_mapping_n_shape_functions,
                        is_kx_normal_inward,
                        is_ky_normal_inward),
                      mass_matrix_entry,
                      scratch_data);

                    break;
                  }
                  default: {
                    Assert(false, ExcInternalError());

                    break;
                  }
              }
          }
      }
  }


  /**
   * @brief This version is used for assembling a row or column vector in a
   * far field \hmat.
   *
   * \mynote{The cell neighboring type for each pair of cells is @p regular.}
   *
   * @tparam RangeNumberType
   * @tparam SurfaceNormalDetector
   * @tparam dim
   * @tparam spacedim
   * @param task_buffer
   * @param i_global_dof_index
   * @param j_global_dof_index
   * @param kx_dof_to_cell_topo
   * @param ky_dof_to_cell_topo
   * @param mappings
   * @param material_id_to_mapping_index
   * @param normal_detector
   * @param scratch_data
   * @param copy_data
   * @return
   */
  template <int dim,
            int spacedim,
            typename RangeNumberType,
            typename SurfaceNormalDetector>
  unsigned int
  create_sauter_quadrature_tasks_on_one_pair_of_dofs(
    SauterQuadratureTaskBufferForVector<dim, spacedim, RangeNumberType>
                                 &task_buffer,
    const types::global_dof_index i_global_dof_index,
    const types::global_dof_index j_global_dof_index,
    const std::vector<
      std::vector<const typename DoFHandler<dim, spacedim>::cell_iterator *>>
      &kx_dof_to_cell_topo,
    const std::vector<
      std::vector<const typename DoFHandler<dim, spacedim>::cell_iterator *>>
                                                    &ky_dof_to_cell_topo,
    const std::vector<MappingInfo<dim, spacedim> *> &mappings,
    const std::map<types::material_id, unsigned int>
                                &material_id_to_mapping_index,
    const SurfaceNormalDetector &normal_detector,
    PairCellWiseScratchData<dim, spacedim, RangeNumberType> &scratch_data,
    PairCellWisePerTaskData<dim, spacedim, RangeNumberType> &copy_data)
  {
    unsigned int number_of_tasks_for_dof_pair = 0;

    /**
     * Iterate over each cell in the support of the basis function
     * associated with the i-th global DoF in the external numbering.
     */
    for (auto kx_cell_iter_pointer : kx_dof_to_cell_topo[i_global_dof_index])
      {
        const typename DoFHandler<dim, spacedim>::cell_iterator &kx_cell_iter =
          *kx_cell_iter_pointer;

        const unsigned int kx_mapping_index =
          material_id_to_mapping_index.at(kx_cell_iter->material_id());
        MappingInfo<dim, spacedim> &kx_mapping_info =
          *mappings[kx_mapping_index];
        const unsigned int kx_mapping_n_shape_functions =
          kx_mapping_info.get_data()->n_shape_functions;
        const bool is_kx_normal_inward =
          normal_detector.is_normal_vector_inward(kx_cell_iter->material_id());

        /**
         * @internal Calculate the real support points in the cell \f$K_x\f$
         * via the mapping object. Because the calculated mapping support
         * points are stored in a member variable in the mapping object
         * @p kx_mapping and the current function will called by several
         * producer threads, computation of the mapping support points should
         * be performed in a local copy of @p kx_mapping.
         */
        MappingQGenericExt<dim, spacedim> kx_mapping_copy(
          kx_mapping_info.get_mapping());
        kx_mapping_copy.compute_mapping_support_points(kx_cell_iter);
        /**
         * Copy the newly calculated support points into @p ScratchData.
         */
        scratch_data.kx_mapping_support_points_in_default_order =
          kx_mapping_copy.get_support_points();
        /**
         * Update the DoF indices.
         */
        kx_cell_iter->get_dof_indices(
          scratch_data.kx_local_dof_indices_in_default_dof_order);

        /**
         * Iterate over each cell in the support of the basis function
         * associated with the j-th global DoF in the external numbering.
         */
        for (auto ky_cell_iter_pointer :
             ky_dof_to_cell_topo[j_global_dof_index])
          {
            const typename DoFHandler<dim, spacedim>::cell_iterator
              &ky_cell_iter = *ky_cell_iter_pointer;

            const unsigned int ky_mapping_index =
              material_id_to_mapping_index.at(ky_cell_iter->material_id());
            MappingInfo<dim, spacedim> &ky_mapping_info =
              *mappings[ky_mapping_index];
            const unsigned int ky_mapping_n_shape_functions =
              ky_mapping_info.get_data()->n_shape_functions;
            const bool is_ky_normal_inward =
              normal_detector.is_normal_vector_inward(
                ky_cell_iter->material_id());

            MappingQGenericExt<dim, spacedim> ky_mapping_copy(
              ky_mapping_info.get_mapping());
            ky_mapping_copy.compute_mapping_support_points(ky_cell_iter);
            /**
             * Copy the newly calculated support points into @p ScratchData.
             */
            scratch_data.ky_mapping_support_points_in_default_order =
              ky_mapping_copy.get_support_points();
            /**
             * Update the DoF indices.
             */
            ky_cell_iter->get_dof_indices(
              scratch_data.ky_local_dof_indices_in_default_dof_order);

            permute_dofs_and_mapping_support_points_for_sauter_quad(
              scratch_data,
              copy_data,
              CellNeighboringType::Regular,
              kx_cell_iter,
              ky_cell_iter,
              kx_mapping_info,
              ky_mapping_info);

            /**
             * @internal Find the array index in the permuted DoF indices of
             * \f$K_x\f$ for the i-th global DoF in the external numbering
             * with respect to the complete DoF set in the DoF handler.
             *
             * \mynote{The permuted cell DoF indices are stored in the
             * @p CopyData.}
             */
            typename std::vector<types::global_dof_index>::const_iterator
              i_iter =
                std::find(copy_data.kx_local_dof_indices_permuted.begin(),
                          copy_data.kx_local_dof_indices_permuted.end(),
                          i_global_dof_index);
            Assert(i_iter != copy_data.kx_local_dof_indices_permuted.end(),
                   ExcInternalError());
            unsigned int i_index =
              i_iter - copy_data.kx_local_dof_indices_permuted.begin();

            /**
             * @internal Find the array index in the permuted DoF indices of
             * \f$K_y\f$ for the j-th global DoF in the external numbering
             * with respect to the complete DoF set in the DoF handler.
             */
            typename std::vector<types::global_dof_index>::const_iterator
              j_iter =
                std::find(copy_data.ky_local_dof_indices_permuted.begin(),
                          copy_data.ky_local_dof_indices_permuted.end(),
                          j_global_dof_index);
            Assert(j_iter != copy_data.ky_local_dof_indices_permuted.end(),
                   ExcInternalError());
            unsigned int j_index =
              j_iter - copy_data.ky_local_dof_indices_permuted.begin();

            task_buffer.add_task(
              SauterQuadratureTaskScalarData(i_index,
                                             j_index,
                                             kx_mapping_index,
                                             ky_mapping_index,
                                             kx_mapping_n_shape_functions,
                                             ky_mapping_n_shape_functions,
                                             is_kx_normal_inward,
                                             is_ky_normal_inward),
              scratch_data);

            number_of_tasks_for_dof_pair++;
          }
      }

    return number_of_tasks_for_dof_pair;
  }
} // namespace CUDAWrappers


/**
 * Precalculate surface Jacobians and normal vectors to be used in the
 * Sauter quadrature.
 *
 * \alert{Computation of the Jacobian matrix as well as related quantities
 * such as normal vector, covariant transformation matrix, metric tensor,
 * etc., is related to the mapping object and has nothing to do with the
 * finite element. A mapping object is used to describe geometry, while a
 * finite element object is used to describe the ansatz or test functions.}
 *
 * \mynote{This version involves @p PairCellWiseScratchData.}
 *
 * @param cell_neighboring_type
 * @param bem_values
 * @param kx_mapping_index
 * @param ky_mapping_index
 * @param kx_mapping_n_shape_functions
 * @param ky_mapping_n_shape_functions
 * @param is_kx_normal_inward
 * @param is_ky_normal_inward
 * @param scratch
 * @param active_quad_rule
 */
template <int dim, int spacedim, typename RangeNumberType = double>
HBEM_ATTR_HOST void
calc_jacobian_normals_for_sauter_quad(
  const CellNeighboringType                        cell_neighboring_type,
  const BEMValues<dim, spacedim, RangeNumberType> &bem_values,
  const unsigned int                               kx_mapping_index,
  const unsigned int                               ky_mapping_index,
  const unsigned int                               kx_mapping_n_shape_functions,
  const unsigned int                               ky_mapping_n_shape_functions,
  const bool                                       is_kx_normal_inward,
  const bool                                       is_ky_normal_inward,
  PairCellWiseScratchData<dim, spacedim, RangeNumberType> &scratch,
  const QGauss<dim * 2>                                   &active_quad_rule)
{
  switch (cell_neighboring_type)
    {
        case SamePanel: {
          Assert(scratch.common_vertex_pair_local_indices.size() ==
                   GeometryInfo<dim>::vertices_per_cell,
                 ExcInternalError());

          /**
           * Precalculate surface Jacobians and normal vectors at each
           * quadrature point in the current pair of cells.
           * \mynote{They are stored in the scratch data.}
           */
          for (unsigned int k3_index = 0; k3_index < 8; k3_index++)
            {
              for (unsigned int q = 0; q < active_quad_rule.size(); q++)
                {
                  scratch.kx_jacobians_same_panel(k3_index, q) =
                    surface_jacobian_det_and_normal_vector(
                      k3_index,
                      q,
                      bem_values
                        .kx_mapping_shape_grad_matrix_table_for_same_panel,
                      kx_mapping_index,
                      kx_mapping_n_shape_functions,
                      scratch.kx_mapping_support_points_permuted,
                      scratch.kx_normals_same_panel(k3_index, q),
                      is_kx_normal_inward);

                  scratch.ky_jacobians_same_panel(k3_index, q) =
                    surface_jacobian_det_and_normal_vector(
                      k3_index,
                      q,
                      bem_values
                        .ky_mapping_shape_grad_matrix_table_for_same_panel,
                      ky_mapping_index,
                      ky_mapping_n_shape_functions,
                      scratch.ky_mapping_support_points_permuted,
                      scratch.ky_normals_same_panel(k3_index, q),
                      is_ky_normal_inward);

                  scratch.kx_quad_points_same_panel(k3_index, q) =
                    transform_quad_point_from_unit_to_permuted_real_cell(
                      k3_index,
                      q,
                      bem_values.kx_mapping_shape_value_table_for_same_panel,
                      kx_mapping_index,
                      kx_mapping_n_shape_functions,
                      scratch.kx_mapping_support_points_permuted);

                  scratch.ky_quad_points_same_panel(k3_index, q) =
                    transform_quad_point_from_unit_to_permuted_real_cell(
                      k3_index,
                      q,
                      bem_values.ky_mapping_shape_value_table_for_same_panel,
                      ky_mapping_index,
                      ky_mapping_n_shape_functions,
                      scratch.ky_mapping_support_points_permuted);
                }
            }

          break;
        }
        case CommonEdge: {
          Assert(scratch.common_vertex_pair_local_indices.size() ==
                   GeometryInfo<2>::vertices_per_face,
                 ExcInternalError());

          // Precalculate surface Jacobians and normal vectors.
          for (unsigned int k3_index = 0; k3_index < 6; k3_index++)
            {
              for (unsigned int q = 0; q < active_quad_rule.size(); q++)
                {
                  scratch.kx_jacobians_common_edge(k3_index, q) =
                    surface_jacobian_det_and_normal_vector(
                      k3_index,
                      q,
                      bem_values
                        .kx_mapping_shape_grad_matrix_table_for_common_edge,
                      kx_mapping_index,
                      kx_mapping_n_shape_functions,
                      scratch.kx_mapping_support_points_permuted,
                      scratch.kx_normals_common_edge(k3_index, q),
                      is_kx_normal_inward);

                  // Because the mapping support points in ky have been
                  // reversed, the flag @p is_ky_normal_inward should be
                  // negated.
                  scratch.ky_jacobians_common_edge(k3_index, q) =
                    surface_jacobian_det_and_normal_vector(
                      k3_index,
                      q,
                      bem_values
                        .ky_mapping_shape_grad_matrix_table_for_common_edge,
                      ky_mapping_index,
                      ky_mapping_n_shape_functions,
                      scratch.ky_mapping_support_points_permuted,
                      scratch.ky_normals_common_edge(k3_index, q),
                      !is_ky_normal_inward);

                  scratch.kx_quad_points_common_edge(k3_index, q) =
                    transform_quad_point_from_unit_to_permuted_real_cell(
                      k3_index,
                      q,
                      bem_values.kx_mapping_shape_value_table_for_common_edge,
                      kx_mapping_index,
                      kx_mapping_n_shape_functions,
                      scratch.kx_mapping_support_points_permuted);

                  scratch.ky_quad_points_common_edge(k3_index, q) =
                    transform_quad_point_from_unit_to_permuted_real_cell(
                      k3_index,
                      q,
                      bem_values.ky_mapping_shape_value_table_for_common_edge,
                      ky_mapping_index,
                      ky_mapping_n_shape_functions,
                      scratch.ky_mapping_support_points_permuted);
                }
            }

          break;
        }
        case CommonVertex: {
          Assert(scratch.common_vertex_pair_local_indices.size() == 1,
                 ExcInternalError());

          // Precalculate surface Jacobians and normal vectors.
          for (unsigned int k3_index = 0; k3_index < 4; k3_index++)
            {
              for (unsigned int q = 0; q < active_quad_rule.size(); q++)
                {
                  scratch.kx_jacobians_common_vertex(k3_index, q) =
                    surface_jacobian_det_and_normal_vector(
                      k3_index,
                      q,
                      bem_values
                        .kx_mapping_shape_grad_matrix_table_for_common_vertex,
                      kx_mapping_index,
                      kx_mapping_n_shape_functions,
                      scratch.kx_mapping_support_points_permuted,
                      scratch.kx_normals_common_vertex(k3_index, q),
                      is_kx_normal_inward);

                  scratch.ky_jacobians_common_vertex(k3_index, q) =
                    surface_jacobian_det_and_normal_vector(
                      k3_index,
                      q,
                      bem_values
                        .ky_mapping_shape_grad_matrix_table_for_common_vertex,
                      ky_mapping_index,
                      ky_mapping_n_shape_functions,
                      scratch.ky_mapping_support_points_permuted,
                      scratch.ky_normals_common_vertex(k3_index, q),
                      is_ky_normal_inward);

                  scratch.kx_quad_points_common_vertex(k3_index, q) =
                    transform_quad_point_from_unit_to_permuted_real_cell(
                      k3_index,
                      q,
                      bem_values.kx_mapping_shape_value_table_for_common_vertex,
                      kx_mapping_index,
                      kx_mapping_n_shape_functions,
                      scratch.kx_mapping_support_points_permuted);

                  scratch.ky_quad_points_common_vertex(k3_index, q) =
                    transform_quad_point_from_unit_to_permuted_real_cell(
                      k3_index,
                      q,
                      bem_values.ky_mapping_shape_value_table_for_common_vertex,
                      ky_mapping_index,
                      ky_mapping_n_shape_functions,
                      scratch.ky_mapping_support_points_permuted);
                }
            }

          break;
        }
        case Regular: {
          Assert(scratch.common_vertex_pair_local_indices.size() == 0,
                 ExcInternalError());

          // Precalculate surface Jacobians and normal vectors.
          for (unsigned int q = 0; q < active_quad_rule.size(); q++)
            {
              scratch.kx_jacobians_regular(0, q) =
                surface_jacobian_det_and_normal_vector(
                  0,
                  q,
                  bem_values.kx_mapping_shape_grad_matrix_table_for_regular,
                  kx_mapping_index,
                  kx_mapping_n_shape_functions,
                  scratch.kx_mapping_support_points_permuted,
                  scratch.kx_normals_regular(0, q),
                  is_kx_normal_inward);

              scratch.ky_jacobians_regular(0, q) =
                surface_jacobian_det_and_normal_vector(
                  0,
                  q,
                  bem_values.ky_mapping_shape_grad_matrix_table_for_regular,
                  ky_mapping_index,
                  ky_mapping_n_shape_functions,
                  scratch.ky_mapping_support_points_permuted,
                  scratch.ky_normals_regular(0, q),
                  is_ky_normal_inward);

              scratch.kx_quad_points_regular(0, q) =
                transform_quad_point_from_unit_to_permuted_real_cell(
                  0,
                  q,
                  bem_values.kx_mapping_shape_value_table_for_regular,
                  kx_mapping_index,
                  kx_mapping_n_shape_functions,
                  scratch.kx_mapping_support_points_permuted);

              scratch.ky_quad_points_regular(0, q) =
                transform_quad_point_from_unit_to_permuted_real_cell(
                  0,
                  q,
                  bem_values.ky_mapping_shape_value_table_for_regular,
                  ky_mapping_index,
                  ky_mapping_n_shape_functions,
                  scratch.ky_mapping_support_points_permuted);
            }

          break;
        }
        default: {
          Assert(false, ExcNotImplemented());
        }
    }
}


/**
 * @brief Compute the covariant matrix on the host.
 *
 * @param cell_neighboring_type
 * @param bem_values
 * @param kx_mapping_index
 * @param ky_mapping_index
 * @param kx_mapping_n_shape_functions
 * @param ky_mapping_n_shape_functions
 * @param scratch
 * @param active_quad_rule
 */
template <int dim, int spacedim, typename RangeNumberType = double>
HBEM_ATTR_HOST void
calc_covariant_transformations(
  const CellNeighboringType                        cell_neighboring_type,
  const BEMValues<dim, spacedim, RangeNumberType> &bem_values,
  const unsigned int                               kx_mapping_index,
  const unsigned int                               ky_mapping_index,
  const unsigned int                               kx_mapping_n_shape_functions,
  const unsigned int                               ky_mapping_n_shape_functions,
  PairCellWiseScratchData<dim, spacedim, RangeNumberType> &scratch,
  const QGauss<dim * 2>                                   &active_quad_rule)
{
  switch (cell_neighboring_type)
    {
        case SamePanel: {
          Assert(scratch.common_vertex_pair_local_indices.size() ==
                   GeometryInfo<dim>::vertices_per_cell,
                 ExcInternalError());

          for (unsigned int k3_index = 0; k3_index < 8; k3_index++)
            {
              for (unsigned int q = 0; q < active_quad_rule.size(); q++)
                {
                  scratch.kx_covariants_same_panel(k3_index, q) =
                    surface_covariant_transformation(
                      k3_index,
                      q,
                      bem_values
                        .kx_mapping_shape_grad_matrix_table_for_same_panel,
                      kx_mapping_index,
                      kx_mapping_n_shape_functions,
                      scratch.kx_mapping_support_points_permuted);

                  scratch.ky_covariants_same_panel(k3_index, q) =
                    surface_covariant_transformation(
                      k3_index,
                      q,
                      bem_values
                        .ky_mapping_shape_grad_matrix_table_for_same_panel,
                      ky_mapping_index,
                      ky_mapping_n_shape_functions,
                      scratch.ky_mapping_support_points_permuted);
                }
            }

          break;
        }
        case CommonEdge: {
          Assert(scratch.common_vertex_pair_local_indices.size() ==
                   GeometryInfo<2>::vertices_per_face,
                 ExcInternalError());

          for (unsigned int k3_index = 0; k3_index < 6; k3_index++)
            {
              for (unsigned int q = 0; q < active_quad_rule.size(); q++)
                {
                  scratch.kx_covariants_common_edge(k3_index, q) =
                    surface_covariant_transformation(
                      k3_index,
                      q,
                      bem_values
                        .kx_mapping_shape_grad_matrix_table_for_common_edge,
                      kx_mapping_index,
                      kx_mapping_n_shape_functions,
                      scratch.kx_mapping_support_points_permuted);

                  scratch.ky_covariants_common_edge(k3_index, q) =
                    surface_covariant_transformation(
                      k3_index,
                      q,
                      bem_values
                        .ky_mapping_shape_grad_matrix_table_for_common_edge,
                      ky_mapping_index,
                      ky_mapping_n_shape_functions,
                      scratch.ky_mapping_support_points_permuted);
                }
            }

          break;
        }
        case CommonVertex: {
          Assert(scratch.common_vertex_pair_local_indices.size() == 1,
                 ExcInternalError());

          for (unsigned int k3_index = 0; k3_index < 4; k3_index++)
            {
              for (unsigned int q = 0; q < active_quad_rule.size(); q++)
                {
                  scratch.kx_covariants_common_vertex(k3_index, q) =
                    surface_covariant_transformation(
                      k3_index,
                      q,
                      bem_values
                        .kx_mapping_shape_grad_matrix_table_for_common_vertex,
                      kx_mapping_index,
                      kx_mapping_n_shape_functions,
                      scratch.kx_mapping_support_points_permuted);

                  scratch.ky_covariants_common_vertex(k3_index, q) =
                    surface_covariant_transformation(
                      k3_index,
                      q,
                      bem_values
                        .ky_mapping_shape_grad_matrix_table_for_common_vertex,
                      ky_mapping_index,
                      ky_mapping_n_shape_functions,
                      scratch.ky_mapping_support_points_permuted);
                }
            }

          break;
        }
        case Regular: {
          Assert(scratch.common_vertex_pair_local_indices.size() == 0,
                 ExcInternalError());

          for (unsigned int q = 0; q < active_quad_rule.size(); q++)
            {
              scratch.kx_covariants_regular(0, q) =
                surface_covariant_transformation(
                  0,
                  q,
                  bem_values.kx_mapping_shape_grad_matrix_table_for_regular,
                  kx_mapping_index,
                  kx_mapping_n_shape_functions,
                  scratch.kx_mapping_support_points_permuted);

              scratch.ky_covariants_regular(0, q) =
                surface_covariant_transformation(
                  0,
                  q,
                  bem_values.ky_mapping_shape_grad_matrix_table_for_regular,
                  ky_mapping_index,
                  ky_mapping_n_shape_functions,
                  scratch.ky_mapping_support_points_permuted);
            }

          break;
        }
        default: {
          Assert(false, ExcNotImplemented());
        }
    }
}


/**
 * Apply the Sauter's quadrature rule to the kernel function pulled back to
 * the Sauter's parametric space. The result will also be multiplied by a
 * factor. This version uses the precalculated @p BEMValues.
 *
 * @param quad_rule
 * @param f
 * @param factor
 * @param bem_values
 * @param scratch_data
 * @param component
 * @return
 */
template <int dim,
          int spacedim,
          template <int, typename>
          typename KernelFunctionType,
          typename RangeNumberType = double>
HBEM_ATTR_HOST RangeNumberType
ApplyQuadratureUsingBEMValues(
  const Quadrature<dim * 2> &quad_rule,
  const HierBEM::CUDAWrappers::KernelPulledbackToSauterSpace<dim,
                                                             spacedim,
                                                             KernelFunctionType,
                                                             RangeNumberType>
                                                                &f,
  const RangeNumberType                                          factor,
  const BEMValues<dim, spacedim, RangeNumberType>               &bem_values,
  const PairCellWiseScratchData<dim, spacedim, RangeNumberType> &scratch_data,
  unsigned int                                                   component = 0)
{
  RangeNumberType result = 0.;

  const std::vector<double> &quad_weights = quad_rule.get_weights();

  for (unsigned int q = 0; q < quad_rule.size(); q++)
    {
      // Evaluate the integrand with precalculated shape values and shape
      // gradient matrices.
      result +=
        f.value(q, bem_values, scratch_data, component) * quad_weights[q];
    }

  return result * factor;
}


template <int dim, int spacedim, typename RangeNumberType = double>
const QGauss<dim * 2> &
select_sauter_quad_rule_from_bem_values(
  const CellNeighboringType                        cell_neighboring_type,
  const BEMValues<dim, spacedim, RangeNumberType> &bem_values)
{
  switch (cell_neighboring_type)
    {
        case SamePanel: {
          return bem_values.quad_rule_for_same_panel;
        }
        case CommonEdge: {
          return bem_values.quad_rule_for_common_edge;
        }
        case CommonVertex: {
          return bem_values.quad_rule_for_common_vertex;
        }
        case Regular: {
          return bem_values.quad_rule_for_regular;
        }
        default: {
          Assert(false, ExcNotImplemented());

          return bem_values.quad_rule_for_same_panel;
        }
    }
}


/**
 * Perform the Galerkin-BEM double integral with respect to a boundary
 * integral operator (represented as the input kernel function) using
 * Sauter's quadrature for the DoFs in a pair of cells \f$K_x\f$ and
 * \f$K_y\f$.
 *
 * \mynote{When the boundary integral operator is the hyper singular
 * operator, the regularized bilinear form in \f$\mathbb{R}^3\f$ is \f[
 * \left\langle Du,v \right\rangle_{\Gamma} =
 * \frac{1}{4\pi}\int_{\Gamma}\int_{\Gamma}
 * \frac{\underline{\curl}_{\Gamma}u(y)\cdot\underline{\curl}_{\Gamma}v(x)}{\abs{x-y}}
 * ds_x ds_y.
 * \f]
 * It needs special treatment, i.e. calculation of the surface curl of the
 * basis functions for ansatz and test functions.
 *
 * This function is only used in the case when a full matrix for
 * a boundary integral operator is to be constructed. Therefore, this function
 * is only meaningful for algorithm verification. In real application, an
 * \hmatrix should be built. Also note that even for the near field matrix
 * node in an \hmatrix, which must be a full matrix, the Sauter's quadrature
 * is built in the paradigm of "on a pair of DoFs" instead of "on a pair of
 * cells". This is because the two cluster trees associated with an \hmatrix
 * use partition by DoF support points in stead of partition by cells.
 *
 * Usually, this function is called in a double loop: the outer loop iterates
 * over each cell, i.e. \f$K_x\f$, in the test space, while the inner loop
 * iterates over each cell, i.e. \f$K_y\f$, in the ansatz space. Therefore,
 * before calling this function, the mapping support points and DoF indices in
 * \f$K_x\f$ have been calculated in the outer loop and there is no need to
 * compute them again.
 *
 * When this function is called independently for demonstration or
 * verification purpose, the mapping support points and DoF indices in
 * \f$K_x\f$ may not have been computed. This condition is indicated in the
 * flag variable @p is_kx_mapping_internaldata_computed.}
 *
 * @param kernel
 * @param factor
 * @param kx_cell_iter
 * @param ky_cell_iter
 * @param kx_mapping_info
 * @param ky_mapping_info
 * @param bem_values
 * @param normal_detector
 * @param scratch_data
 * @param copy_data
 * @param is_kx_mapping_internaldata_computed
 */
template <int dim,
          int spacedim,
          template <int, typename>
          typename KernelFunctionType,
          typename RangeNumberType,
          typename SurfaceNormalDetector>
void
sauter_quadrature_on_one_pair_of_cells(
  const KernelFunctionType<spacedim, RangeNumberType>            &kernel,
  const RangeNumberType                                           kernel_factor,
  const typename DoFHandler<dim, spacedim>::active_cell_iterator &kx_cell_iter,
  const typename DoFHandler<dim, spacedim>::active_cell_iterator &ky_cell_iter,
  const MappingInfo<dim, spacedim>                        &kx_mapping_info,
  const MappingInfo<dim, spacedim>                        &ky_mapping_info,
  const BEMValues<dim, spacedim, RangeNumberType>         &bem_values,
  const SurfaceNormalDetector                             &normal_detector,
  PairCellWiseScratchData<dim, spacedim, RangeNumberType> &scratch_data,
  PairCellWisePerTaskData<dim, spacedim, RangeNumberType> &copy_data,
  const bool is_kx_mapping_internaldata_computed = true)
{
  /**
   * Detect the cell neighboring type based on cell vertex indices.
   */
  CellNeighboringType cell_neighboring_type =
    detect_cell_neighboring_type_for_same_triangulations<dim, spacedim>(
      kx_cell_iter,
      ky_cell_iter,
      scratch_data.common_vertex_pair_local_indices);

  /**
   * Create a quadrature rule, which depends on the cell neighboring type.
   */
  const QGauss<dim * 2> active_quad_rule =
    select_sauter_quad_rule_from_bem_values(cell_neighboring_type, bem_values);

  const FiniteElement<dim, spacedim> &kx_fe = kx_cell_iter->get_fe();
  const FiniteElement<dim, spacedim> &ky_fe = ky_cell_iter->get_fe();

  const unsigned int kx_n_dofs = kx_fe.dofs_per_cell;
  const unsigned int ky_n_dofs = ky_fe.dofs_per_cell;

  /**
   * @internal Calculate the mapping support points and DoF indices in the
   * cell \f$K_y\f$ via the mapping object. N.B. Corresponding data for
   * \f$K_x\f$ may have already been calculated in the outer loop of
   * @p assemble_bem_full_matrix.
   *
   * Because the calculated mapping support points are stored in a member
   * variable in the mapping object @p ky_mapping and several instances of
   * this function will be called by @p assemble_bem_full_matrix in parallel,
   * @p ky_mapping is passed as const reference into this function and a
   * local copy @p ky_mapping_copy of it is made.
   */
  MappingQGenericExt<dim, spacedim> kx_mapping_copy(
    kx_mapping_info.get_mapping());
  MappingQGenericExt<dim, spacedim> ky_mapping_copy(
    ky_mapping_info.get_mapping());

  if (!is_kx_mapping_internaldata_computed)
    {
      kx_mapping_copy.compute_mapping_support_points(kx_cell_iter);
      scratch_data.kx_mapping_support_points_in_default_order =
        kx_mapping_copy.get_support_points();
      kx_cell_iter->get_dof_indices(
        scratch_data.kx_local_dof_indices_in_default_dof_order);
    }

  ky_mapping_copy.compute_mapping_support_points(ky_cell_iter);
  scratch_data.ky_mapping_support_points_in_default_order =
    ky_mapping_copy.get_support_points();
  ky_cell_iter->get_dof_indices(
    scratch_data.ky_local_dof_indices_in_default_dof_order);

  permute_dofs_and_mapping_support_points_for_sauter_quad(scratch_data,
                                                          copy_data,
                                                          cell_neighboring_type,
                                                          kx_cell_iter,
                                                          ky_cell_iter,
                                                          kx_mapping_info,
                                                          ky_mapping_info);

  // Get the indices for getting the mapping objects for kx and ky.
  const unsigned int kx_mapping_index =
    kx_mapping_info.get_mapping().get_degree() - 1;
  const unsigned int ky_mapping_index =
    ky_mapping_info.get_mapping().get_degree() - 1;
  const unsigned int kx_mapping_n_shape_functions =
    kx_mapping_info.get_data()->n_shape_functions;
  const unsigned int ky_mapping_n_shape_functions =
    ky_mapping_info.get_data()->n_shape_functions;

  // Check the direction of surface normal vectors for kx and ky. Because kx
  // and ky may belong to different surface entities, their inward/outward
  // properties may be different.
  const bool is_kx_normal_inward =
    normal_detector.is_normal_vector_inward(kx_cell_iter->material_id());
  const bool is_ky_normal_inward =
    normal_detector.is_normal_vector_inward(ky_cell_iter->material_id());

  calc_jacobian_normals_for_sauter_quad(cell_neighboring_type,
                                        bem_values,
                                        kx_mapping_index,
                                        ky_mapping_index,
                                        kx_mapping_n_shape_functions,
                                        ky_mapping_n_shape_functions,
                                        is_kx_normal_inward,
                                        is_ky_normal_inward,
                                        scratch_data,
                                        active_quad_rule);

  /**
   * When the bilinear form for the hyper singular operator is evaluated,
   * the covariant transformation is required.
   */
  if (kernel.kernel_type == HyperSingularRegular)
    {
      calc_covariant_transformations(cell_neighboring_type,
                                     bem_values,
                                     kx_mapping_index,
                                     ky_mapping_index,
                                     kx_mapping_n_shape_functions,
                                     ky_mapping_n_shape_functions,
                                     scratch_data,
                                     active_quad_rule);
    }

  /**
   *  Clear the local matrix in case that it is reused from another
   *  finished task. N.B. Its memory has already been allocated in the
   *  constructor of @p CellPairWisePerTaskData.
   */
  copy_data.local_pair_cell_matrix.reinit(
    copy_data.kx_local_dof_indices_permuted.size(),
    copy_data.ky_local_dof_indices_permuted.size());

  // Iterate over DoFs for test function space in \f$K_x\f$.
  for (unsigned int i = 0; i < kx_n_dofs; i++)
    {
      // Iterate over DoFs for trial function space in \f$K_y\f$.
      for (unsigned int j = 0; j < ky_n_dofs; j++)
        {
          // Pullback the kernel function to unit cell.
          HierBEM::CUDAWrappers::KernelPulledbackToUnitCell<dim,
                                                            spacedim,
                                                            KernelFunctionType,
                                                            RangeNumberType>
            kernel_pullback_on_unit(kernel, cell_neighboring_type, i, j);

          // Pullback the kernel function to Sauter parameter space.
          HierBEM::CUDAWrappers::KernelPulledbackToSauterSpace<
            dim,
            spacedim,
            KernelFunctionType,
            RangeNumberType>
            kernel_pullback_on_sauter(kernel_pullback_on_unit,
                                      cell_neighboring_type);

          // Apply Sauter numerical quadrature.
          copy_data.local_pair_cell_matrix(i, j) =
            ApplyQuadratureUsingBEMValues(active_quad_rule,
                                          kernel_pullback_on_sauter,
                                          kernel_factor,
                                          bem_values,
                                          scratch_data);
        }
    }
}


/**
 * This overloaded version is used for WorkStream parallelization over
 * \f$K_y\f$ cells.
 */
template <int dim,
          int spacedim,
          template <int, typename>
          typename KernelFunctionType,
          typename RangeNumberType,
          typename SurfaceNormalDetector>
void
sauter_quadrature_on_one_pair_of_cells_parallel_over_ky(
  const KernelFunctionType<spacedim, RangeNumberType>            &kernel,
  const RangeNumberType                                           kernel_factor,
  const typename DoFHandler<dim, spacedim>::active_cell_iterator &kx_cell_iter,
  const typename DoFHandler<dim, spacedim>::active_cell_iterator &ky_cell_iter,
  const std::vector<MappingInfo<dim, spacedim> *>                &mappings,
  const std::map<types::material_id, unsigned int>
                                                  &material_id_to_mapping_index,
  const MappingInfo<dim, spacedim>                &kx_mapping_info,
  const BEMValues<dim, spacedim, RangeNumberType> &bem_values,
  const SurfaceNormalDetector                     &normal_detector,
  PairCellWiseScratchData<dim, spacedim, RangeNumberType> &scratch_data,
  PairCellWisePerTaskData<dim, spacedim, RangeNumberType> &copy_data,
  const bool is_kx_mapping_internaldata_computed = true)
{
  const unsigned int ky_mapping_index =
    material_id_to_mapping_index.at(ky_cell_iter->material_id());
  MappingInfo<dim, spacedim> &ky_mapping_info = *mappings[ky_mapping_index];

  sauter_quadrature_on_one_pair_of_cells(kernel,
                                         kernel_factor,
                                         kx_cell_iter,
                                         ky_cell_iter,
                                         kx_mapping_info,
                                         ky_mapping_info,
                                         bem_values,
                                         normal_detector,
                                         scratch_data,
                                         copy_data,
                                         is_kx_mapping_internaldata_computed);
}


template <int dim,
          int spacedim,
          template <int, typename>
          typename KernelFunctionType,
          typename RangeNumberType,
          typename SurfaceNormalDetector>
RangeNumberType
sauter_quadrature_on_one_pair_of_shape_functions(
  const KernelFunctionType<spacedim, RangeNumberType>            &kernel,
  const RangeNumberType                                           kernel_factor,
  const unsigned int                                              i,
  const unsigned int                                              j,
  const typename DoFHandler<dim, spacedim>::active_cell_iterator &kx_cell_iter,
  const typename DoFHandler<dim, spacedim>::active_cell_iterator &ky_cell_iter,
  const MappingInfo<dim, spacedim>                        &kx_mapping_info,
  const MappingInfo<dim, spacedim>                        &ky_mapping_info,
  const BEMValues<dim, spacedim, RangeNumberType>         &bem_values,
  const SurfaceNormalDetector                             &normal_detector,
  PairCellWiseScratchData<dim, spacedim, RangeNumberType> &scratch_data,
  PairCellWisePerTaskData<dim, spacedim, RangeNumberType> &copy_data)
{
  /**
   * Detect the cell neighboring type based on cell vertex indices.
   */
  CellNeighboringType cell_neighboring_type =
    detect_cell_neighboring_type_for_same_triangulations<dim, spacedim>(
      kx_cell_iter,
      ky_cell_iter,
      scratch_data.common_vertex_pair_local_indices);

  /**
   * Create a quadrature rule, which depends on the cell neighboring type.
   */
  const QGauss<dim * 2> active_quad_rule =
    select_sauter_quad_rule_from_bem_values(cell_neighboring_type, bem_values);

  const FiniteElement<dim, spacedim> &kx_fe = kx_cell_iter->get_fe();
  const FiniteElement<dim, spacedim> &ky_fe = ky_cell_iter->get_fe();

  [[maybe_unused]] const unsigned int kx_n_dofs = kx_fe.dofs_per_cell;
  [[maybe_unused]] const unsigned int ky_n_dofs = ky_fe.dofs_per_cell;

  /**
   * @internal Calculate the mapping support points and DoF indices in the
   * cell \f$K_y\f$ via the mapping object. N.B. Corresponding data for
   * \f$K_x\f$ may have already been calculated in the outer loop of
   * @p assemble_bem_full_matrix.
   *
   * Because the calculated mapping support points are stored in a member
   * variable in the mapping object @p ky_mapping and several instances of
   * this function will be called by @p assemble_bem_full_matrix in parallel,
   * @p ky_mapping is passed as const reference into this function and a
   * local copy @p ky_mapping_copy of it is made.
   */
  MappingQGenericExt<dim, spacedim> kx_mapping_copy(
    kx_mapping_info.get_mapping());
  MappingQGenericExt<dim, spacedim> ky_mapping_copy(
    ky_mapping_info.get_mapping());

  kx_mapping_copy.compute_mapping_support_points(kx_cell_iter);
  scratch_data.kx_mapping_support_points_in_default_order =
    kx_mapping_copy.get_support_points();
  kx_cell_iter->get_dof_indices(
    scratch_data.kx_local_dof_indices_in_default_dof_order);

  ky_mapping_copy.compute_mapping_support_points(ky_cell_iter);
  scratch_data.ky_mapping_support_points_in_default_order =
    ky_mapping_copy.get_support_points();
  ky_cell_iter->get_dof_indices(
    scratch_data.ky_local_dof_indices_in_default_dof_order);

  permute_dofs_and_mapping_support_points_for_sauter_quad(scratch_data,
                                                          copy_data,
                                                          cell_neighboring_type,
                                                          kx_cell_iter,
                                                          ky_cell_iter,
                                                          kx_mapping_info,
                                                          ky_mapping_info);

  // Get the indices for getting the mapping objects for kx and ky.
  const unsigned int kx_mapping_index =
    kx_mapping_info.get_mapping().get_degree() - 1;
  const unsigned int ky_mapping_index =
    ky_mapping_info.get_mapping().get_degree() - 1;
  const unsigned int kx_mapping_n_shape_functions =
    kx_mapping_info.get_data()->n_shape_functions;
  const unsigned int ky_mapping_n_shape_functions =
    ky_mapping_info.get_data()->n_shape_functions;

  // Check the direction of surface normal vectors for kx and ky. Because kx
  // and ky may belong to different surface entities, their inward/outward
  // properties may be different.
  const bool is_kx_normal_inward =
    normal_detector.is_normal_vector_inward(kx_cell_iter->material_id());
  const bool is_ky_normal_inward =
    normal_detector.is_normal_vector_inward(ky_cell_iter->material_id());

  calc_jacobian_normals_for_sauter_quad(cell_neighboring_type,
                                        bem_values,
                                        kx_mapping_index,
                                        ky_mapping_index,
                                        kx_mapping_n_shape_functions,
                                        ky_mapping_n_shape_functions,
                                        is_kx_normal_inward,
                                        is_ky_normal_inward,
                                        scratch_data,
                                        active_quad_rule);

  /**
   * When the bilinear form for the hyper singular operator is evaluated,
   * the covariant transformation is required.
   */
  if (kernel.kernel_type == HyperSingularRegular)
    {
      calc_covariant_transformations(cell_neighboring_type,
                                     bem_values,
                                     kx_mapping_index,
                                     ky_mapping_index,
                                     kx_mapping_n_shape_functions,
                                     ky_mapping_n_shape_functions,
                                     scratch_data,
                                     active_quad_rule);
    }

  AssertIndexRange(i, kx_n_dofs);
  AssertIndexRange(j, ky_n_dofs);

  // Pullback the kernel function to unit cell.
  HierBEM::CUDAWrappers::KernelPulledbackToUnitCell<dim,
                                                    spacedim,
                                                    KernelFunctionType,
                                                    RangeNumberType>
    kernel_pullback_on_unit(kernel, cell_neighboring_type, i, j);

  // Pullback the kernel function to Sauter parameter space.
  HierBEM::CUDAWrappers::KernelPulledbackToSauterSpace<dim,
                                                       spacedim,
                                                       KernelFunctionType,
                                                       RangeNumberType>
    kernel_pullback_on_sauter(kernel_pullback_on_unit, cell_neighboring_type);

  // Apply Sauter numerical quadrature.
  return ApplyQuadratureUsingBEMValues(active_quad_rule,
                                       kernel_pullback_on_sauter,
                                       kernel_factor,
                                       bem_values,
                                       scratch_data);
}


/**
 * @brief Perform Galerkin-BEM double integral with respect to a given kernel
 * on a pair of DoFs \f$(i, j)\f$ using the Sauter quadrature.
 *
 * Assume \f$\mathcal{K}_i\f$ is the collection of cells sharing the DoF
 * support point \f$i\f$ and \f$\mathcal{K}_j\f$ is the collection of cells
 * sharing the DoF support point \f$j\f$. Then Galerkin-BEM double integral
 * will be over each cell pair which is comprised of an arbitrary cell in
 * \f$\mathcal{K}_i\f$ and an arbitrary cell in \f$\mathcal{K}_j\f$.
 *
 * \mynote{The DoF indices \f$(i, j)\f$ are global, i.e. global in the sense
 * of all DoFs contained in the associated DoF handlers. In mixed boundary
 * value problem, when dealing with the Dirichlet function space, only a
 * subset of these DoFs are selected. Hence, the DoF indices in an \hmat are
 * local, i.e. local in the sense of DoF indices renumbered for the subset.
 * When coming to this function for Sauter quadrature, the global DoF
 * indices should be used.}
 *
 * @tparam RangeNumberType
 * @tparam SurfaceNormalDetector
 * @tparam dim
 * @tparam spacedim
 * @param kernel
 * @param kernel_factor
 * @param i Global DoF index in the external numbering. If only a subset of
 * the complete DoFs in the associated DoF handler is effective or selected,
 * this index is with respect to the complete DoF set.
 * @param j Global DoF index in the external numbering. If only a subset of
 * the complete DoFs in the associated DoF handler is effective or selected,
 * this index is with respect to the complete DoF set.
 * @param kx_dof_to_cell_topo
 * @param ky_dof_to_cell_topo
 * @param bem_values_gpu
 * @param mappings
 * @param material_id_to_mapping_index
 * @param normal_detector
 * @param scratch_data
 * @param scratch_data_gpu
 * @param copy_data
 * @return
 */
template <int dim,
          int spacedim,
          template <int, typename>
          typename KernelFunctionType,
          typename RangeNumberType,
          typename SurfaceNormalDetector>
RangeNumberType
sauter_quadrature_on_one_pair_of_dofs(
  const KernelFunctionType<spacedim, RangeNumberType> &kernel,
  const RangeNumberType                                kernel_factor,
  const types::global_dof_index                        i,
  const types::global_dof_index                        j,
  const std::vector<
    std::vector<const typename DoFHandler<dim, spacedim>::cell_iterator *>>
    &kx_dof_to_cell_topo,
  const std::vector<
    std::vector<const typename DoFHandler<dim, spacedim>::cell_iterator *>>
    &ky_dof_to_cell_topo,
  const HierBEM::CUDAWrappers::CUDABEMValues<dim, spacedim, RangeNumberType>
                                                  &bem_values_gpu,
  const std::vector<MappingInfo<dim, spacedim> *> &mappings,
  const std::map<types::material_id, unsigned int>
                              &material_id_to_mapping_index,
  const SurfaceNormalDetector &normal_detector,
  PairCellWiseScratchData<dim, spacedim, RangeNumberType> &scratch_data,
  HierBEM::CUDAWrappers::
    CUDAPairCellWiseScratchData<dim, spacedim, RangeNumberType>
                                                          &scratch_data_gpu,
  PairCellWisePerTaskData<dim, spacedim, RangeNumberType> &copy_data)
{
#if ENABLE_NVTX == 1
  HierBEM::CUDAWrappers::NVTXRange nvtx_range(
    "sauter_quadrature_on_one_pair_of_dofs");
#endif

  /**
   * @internal This result variable accumulates all contributions from pairs
   * of cells related to the global DoF indices @p (i,j).
   */
  RangeNumberType double_integral = 0.0;

  /**
   * Iterate over each cell in the support of the basis function associated
   * with the i-th DoF.
   */
  for (auto kx_cell_iter_pointer : kx_dof_to_cell_topo[i])
    {
      const typename DoFHandler<dim, spacedim>::cell_iterator &kx_cell_iter =
        *kx_cell_iter_pointer;

      const unsigned int kx_mapping_index =
        material_id_to_mapping_index.at(kx_cell_iter->material_id());
      MappingInfo<dim, spacedim> &kx_mapping_info = *mappings[kx_mapping_index];
      const unsigned int          kx_mapping_n_shape_functions =
        kx_mapping_info.get_data()->n_shape_functions;
      const bool is_kx_normal_inward =
        normal_detector.is_normal_vector_inward(kx_cell_iter->material_id());

      /**
       * @internal Calculate the real support points in the cell \f$K_x\f$
       * via the mapping object. Because the calculated mapping support
       * points are
       * stored in a member variable in the mapping object @p kx_mapping and
       * the caller @p fill_hmatrix_leaf_node_with_aca_plus of this function
       * will be executed in several TBB threads, computation of the mapping
       * support points should be performed in thread dependent local copies
       * of @p kx_mapping.
       */
      MappingQGenericExt<dim, spacedim> kx_mapping_copy(
        kx_mapping_info.get_mapping());
      kx_mapping_copy.compute_mapping_support_points(kx_cell_iter);
      /**
       * Copy the newly calculated support points into @p ScratchData.
       */
      scratch_data.kx_mapping_support_points_in_default_order =
        kx_mapping_copy.get_support_points();
      /**
       * Update the DoF indices.
       */
      kx_cell_iter->get_dof_indices(
        scratch_data.kx_local_dof_indices_in_default_dof_order);

      /**
       * Iterate over each cell in the support of the basis function
       * associated with the j-th DoF.
       */
      for (auto ky_cell_iter_pointer : ky_dof_to_cell_topo[j])
        {
          const typename DoFHandler<dim, spacedim>::cell_iterator
            &ky_cell_iter = *ky_cell_iter_pointer;

          /**
           * Detect the cell neighboring type based on cell vertex indices.
           */
          CellNeighboringType cell_neighboring_type =
            detect_cell_neighboring_type_for_same_triangulations<dim, spacedim>(
              kx_cell_iter,
              ky_cell_iter,
              scratch_data.common_vertex_pair_local_indices);

          const unsigned int ky_mapping_index =
            material_id_to_mapping_index.at(ky_cell_iter->material_id());
          MappingInfo<dim, spacedim> &ky_mapping_info =
            *mappings[ky_mapping_index];
          const unsigned int ky_mapping_n_shape_functions =
            ky_mapping_info.get_data()->n_shape_functions;
          const bool is_ky_normal_inward =
            normal_detector.is_normal_vector_inward(
              ky_cell_iter->material_id());

          MappingQGenericExt<dim, spacedim> ky_mapping_copy(
            ky_mapping_info.get_mapping());
          ky_mapping_copy.compute_mapping_support_points(ky_cell_iter);
          /**
           * Copy the newly calculated support points into @p ScratchData.
           */
          scratch_data.ky_mapping_support_points_in_default_order =
            ky_mapping_copy.get_support_points();
          /**
           * Update the DoF indices.
           */
          ky_cell_iter->get_dof_indices(
            scratch_data.ky_local_dof_indices_in_default_dof_order);

          permute_dofs_and_mapping_support_points_for_sauter_quad(
            scratch_data,
            copy_data,
            cell_neighboring_type,
            kx_cell_iter,
            ky_cell_iter,
            kx_mapping_info,
            ky_mapping_info);

          /**
           * @internal Copy the scratch data and copy data from CPU to GPU.
           */
#if ENABLE_DEBUG == 1 && MESSAGE_LEVEL >= 3 && ENABLE_TIMER == 1
          scratch_data.timer.start();
#endif
          scratch_data_gpu.assign_from_host(scratch_data);

#if ENABLE_DEBUG == 1 && MESSAGE_LEVEL >= 3 && ENABLE_TIMER == 1
          scratch_data.timer.stop();
          print_wall_time(scratch_data.log_stream,
                          scratch_data.timer,
                          "copy scratch data from host to device");
#endif

          /**
           * @internal Determine thread block dimensions.
           */
          dim3 blocks_rect;
          dim3 threads_rect;
          HierBEM::CUDAWrappers::
            configure_thread_blocks_for_sauter_quadrature_points(
              cell_neighboring_type, bem_values_gpu, blocks_rect, threads_rect);

#if ENABLE_DEBUG == 1 && MESSAGE_LEVEL >= 3 && ENABLE_TIMER == 1
          scratch_data.timer.start();
#endif
          switch (cell_neighboring_type)
            {
                case CellNeighboringType::SamePanel: {
#if ENABLE_NVTX == 1
                  HierBEM::CUDAWrappers::NVTXRange nvtx_range(
                    "calc jacobian: same panel");
#endif

                  HierBEM::CUDAWrappers::
                    calc_jacobian_normals_for_sauter_quad_same_panel<<<
                      blocks_rect,
                      threads_rect,
                      0,
                      scratch_data.cuda_stream_handle>>>(
                      bem_values_gpu,
                      kx_mapping_index,
                      ky_mapping_index,
                      kx_mapping_n_shape_functions,
                      ky_mapping_n_shape_functions,
                      is_kx_normal_inward,
                      is_ky_normal_inward,
                      scratch_data_gpu);

                  break;
                }
                case CellNeighboringType::CommonEdge: {
#if ENABLE_NVTX == 1
                  HierBEM::CUDAWrappers::NVTXRange nvtx_range(
                    "calc jacobian: common edge");
#endif

                  HierBEM::CUDAWrappers::
                    calc_jacobian_normals_for_sauter_quad_common_edge<<<
                      blocks_rect,
                      threads_rect,
                      0,
                      scratch_data.cuda_stream_handle>>>(
                      bem_values_gpu,
                      kx_mapping_index,
                      ky_mapping_index,
                      kx_mapping_n_shape_functions,
                      ky_mapping_n_shape_functions,
                      is_kx_normal_inward,
                      is_ky_normal_inward,
                      scratch_data_gpu);

                  break;
                }
                case CellNeighboringType::CommonVertex: {
#if ENABLE_NVTX == 1
                  HierBEM::CUDAWrappers::NVTXRange nvtx_range(
                    "calc jacobian: common vertex");
#endif

                  HierBEM::CUDAWrappers::
                    calc_jacobian_normals_for_sauter_quad_common_vertex<<<
                      blocks_rect,
                      threads_rect,
                      0,
                      scratch_data.cuda_stream_handle>>>(
                      bem_values_gpu,
                      kx_mapping_index,
                      ky_mapping_index,
                      kx_mapping_n_shape_functions,
                      ky_mapping_n_shape_functions,
                      is_kx_normal_inward,
                      is_ky_normal_inward,
                      scratch_data_gpu);

                  break;
                }
                case CellNeighboringType::Regular: {
#if ENABLE_NVTX == 1
                  HierBEM::CUDAWrappers::NVTXRange nvtx_range(
                    "calc jacobian: regular");
#endif

                  HierBEM::CUDAWrappers::
                    calc_jacobian_normals_for_sauter_quad_regular<<<
                      blocks_rect,
                      threads_rect,
                      0,
                      scratch_data.cuda_stream_handle>>>(
                      bem_values_gpu,
                      kx_mapping_index,
                      ky_mapping_index,
                      kx_mapping_n_shape_functions,
                      ky_mapping_n_shape_functions,
                      is_kx_normal_inward,
                      is_ky_normal_inward,
                      scratch_data_gpu);

                  break;
                }
                default: {
                  Assert(false, ExcInternalError());

                  break;
                }
            }

#if ENABLE_DEBUG == 1 && MESSAGE_LEVEL >= 3 && ENABLE_TIMER == 1
          scratch_data.timer.stop();
          print_wall_time(scratch_data.log_stream,
                          scratch_data.timer,
                          "calculate Jacobians and normal vectors");
#endif

          /**
           * When the bilinear form for the hyper singular operator is
           * evaluated, the covariant transformation is required.
           */
          if (kernel.kernel_type == HyperSingularRegular)
            {
#if ENABLE_DEBUG == 1 && MESSAGE_LEVEL >= 3 && ENABLE_TIMER == 1
              scratch_data.timer.start();
#endif
              switch (cell_neighboring_type)
                {
                    case CellNeighboringType::SamePanel: {
#if ENABLE_NVTX == 1
                      HierBEM::CUDAWrappers::NVTXRange nvtx_range(
                        "calc covariant: same panel");
#endif

                      HierBEM::CUDAWrappers::
                        calc_covariant_transformations_same_panel<<<
                          blocks_rect,
                          threads_rect,
                          0,
                          scratch_data.cuda_stream_handle>>>(
                          bem_values_gpu,
                          kx_mapping_index,
                          ky_mapping_index,
                          kx_mapping_n_shape_functions,
                          ky_mapping_n_shape_functions,
                          scratch_data_gpu);

                      break;
                    }
                    case CellNeighboringType::CommonEdge: {
#if ENABLE_NVTX == 1
                      HierBEM::CUDAWrappers::NVTXRange nvtx_range(
                        "calc covariant: common edge");
#endif

                      HierBEM::CUDAWrappers::
                        calc_covariant_transformations_common_edge<<<
                          blocks_rect,
                          threads_rect,
                          0,
                          scratch_data.cuda_stream_handle>>>(
                          bem_values_gpu,
                          kx_mapping_index,
                          ky_mapping_index,
                          kx_mapping_n_shape_functions,
                          ky_mapping_n_shape_functions,
                          scratch_data_gpu);

                      break;
                    }
                    case CellNeighboringType::CommonVertex: {
#if ENABLE_NVTX == 1
                      HierBEM::CUDAWrappers::NVTXRange nvtx_range(
                        "calc covariant: common vertex");
#endif

                      HierBEM::CUDAWrappers::
                        calc_covariant_transformations_common_vertex<<<
                          blocks_rect,
                          threads_rect,
                          0,
                          scratch_data.cuda_stream_handle>>>(
                          bem_values_gpu,
                          kx_mapping_index,
                          ky_mapping_index,
                          kx_mapping_n_shape_functions,
                          ky_mapping_n_shape_functions,
                          scratch_data_gpu);

                      break;
                    }
                    case CellNeighboringType::Regular: {
#if ENABLE_NVTX == 1
                      HierBEM::CUDAWrappers::NVTXRange nvtx_range(
                        "calc covariant: regular");
#endif

                      HierBEM::CUDAWrappers::
                        calc_covariant_transformations_regular<<<
                          blocks_rect,
                          threads_rect,
                          0,
                          scratch_data.cuda_stream_handle>>>(
                          bem_values_gpu,
                          kx_mapping_index,
                          ky_mapping_index,
                          kx_mapping_n_shape_functions,
                          ky_mapping_n_shape_functions,
                          scratch_data_gpu);

                      break;
                    }
                    default: {
                      Assert(false, ExcInternalError());

                      break;
                    }
                }

#if ENABLE_DEBUG == 1 && MESSAGE_LEVEL >= 3 && ENABLE_TIMER == 1
              scratch_data.timer.stop();
              print_wall_time(scratch_data.log_stream,
                              scratch_data.timer,
                              "calculate covariant matrices");
#endif
            }

          /**
           * Find the index of the i-th DoF in the permuted DoF indices of
           * \f$K_x\f$.
           */
          typename std::vector<types::global_dof_index>::const_iterator i_iter =
            std::find(copy_data.kx_local_dof_indices_permuted.begin(),
                      copy_data.kx_local_dof_indices_permuted.end(),
                      i);
          Assert(i_iter != copy_data.kx_local_dof_indices_permuted.end(),
                 ExcInternalError());
          unsigned int i_index =
            i_iter - copy_data.kx_local_dof_indices_permuted.begin();

          /**
           * Find the index of the j-th DoF in the permuted DoF indices of
           * \f$K_y\f$.
           */
          typename std::vector<types::global_dof_index>::const_iterator j_iter =
            std::find(copy_data.ky_local_dof_indices_permuted.begin(),
                      copy_data.ky_local_dof_indices_permuted.end(),
                      j);
          Assert(j_iter != copy_data.ky_local_dof_indices_permuted.end(),
                 ExcInternalError());
          unsigned int j_index =
            j_iter - copy_data.ky_local_dof_indices_permuted.begin();

          // Apply 4d Sauter numerical quadrature on the GPU device.
#if ENABLE_DEBUG == 1 && MESSAGE_LEVEL >= 3 && ENABLE_TIMER == 1
          scratch_data.timer.start();
#endif
          switch (cell_neighboring_type)
            {
                case BEMTools::CellNeighboringType::SamePanel: {
#if ENABLE_NVTX == 1
                  HierBEM::CUDAWrappers::NVTXRange nvtx_range(
                    "apply quadrature: same panel");
#endif

                  HierBEM::CUDAWrappers::
                    ApplyQuadratureUsingBEMValuesSamePanel<<<
                      blocks_rect.x,
                      threads_rect.x,
                      threads_rect.x * sizeof(RangeNumberType),
                      scratch_data.cuda_stream_handle>>>(kernel,
                                                         kernel_factor,
                                                         i_index,
                                                         j_index,
                                                         bem_values_gpu,
                                                         scratch_data_gpu);

                  break;
                }
                case BEMTools::CellNeighboringType::CommonEdge: {
#if ENABLE_NVTX == 1
                  HierBEM::CUDAWrappers::NVTXRange nvtx_range(
                    "apply quadrature: common edge");
#endif

                  HierBEM::CUDAWrappers::
                    ApplyQuadratureUsingBEMValuesCommonEdge<<<
                      blocks_rect.x,
                      threads_rect.x,
                      threads_rect.x * sizeof(RangeNumberType),
                      scratch_data.cuda_stream_handle>>>(kernel,
                                                         kernel_factor,
                                                         i_index,
                                                         j_index,
                                                         bem_values_gpu,
                                                         scratch_data_gpu);

                  break;
                }
                case BEMTools::CellNeighboringType::CommonVertex: {
#if ENABLE_NVTX == 1
                  HierBEM::CUDAWrappers::NVTXRange nvtx_range(
                    "apply quadrature: common vertex");
#endif

                  HierBEM::CUDAWrappers::
                    ApplyQuadratureUsingBEMValuesCommonVertex<<<
                      blocks_rect.x,
                      threads_rect.x,
                      threads_rect.x * sizeof(RangeNumberType),
                      scratch_data.cuda_stream_handle>>>(kernel,
                                                         kernel_factor,
                                                         i_index,
                                                         j_index,
                                                         bem_values_gpu,
                                                         scratch_data_gpu);

                  break;
                }
                case BEMTools::CellNeighboringType::Regular: {
#if ENABLE_NVTX == 1
                  HierBEM::CUDAWrappers::NVTXRange nvtx_range(
                    "apply quadrature: regular");
#endif

                  HierBEM::CUDAWrappers::ApplyQuadratureUsingBEMValuesRegular<<<
                    blocks_rect.x,
                    threads_rect.x,
                    threads_rect.x * sizeof(RangeNumberType),
                    scratch_data.cuda_stream_handle>>>(kernel,
                                                       kernel_factor,
                                                       i_index,
                                                       j_index,
                                                       bem_values_gpu,
                                                       scratch_data_gpu);

                  break;
                }
                default: {
                  Assert(false, ExcInternalError());
                  break;
                }
            }

          /**
           * @internal Extract quadrature results accumulated from all
           * thread blocks.
           */
          AssertCuda(cudaMemcpyAsync(
            (void *)(scratch_data.quad_values_in_thread_blocks),
            (void *)(scratch_data_gpu.quad_values_in_thread_blocks),
            sizeof(RangeNumberType) * blocks_rect.x,
            cudaMemcpyDeviceToHost,
            scratch_data.cuda_stream_handle));


          AssertCuda(cudaStreamSynchronize(scratch_data.cuda_stream_handle));


          for (unsigned int t = 0; t < blocks_rect.x; t++)
            {
              double_integral += scratch_data.quad_values_in_thread_blocks[t];
            }
#if ENABLE_DEBUG == 1 && MESSAGE_LEVEL >= 3 && ENABLE_TIMER == 1
          scratch_data.timer.stop();
          print_wall_time(scratch_data.log_stream,
                          scratch_data.timer,
                          "apply Sauter quadrature");
#endif
        }
    }

  return double_integral;
}


/**
 * @brief Perform Galerkin-BEM double integral with respect to a given kernel
 * on a pair of DoFs \f$(i, j)\f$ using the Sauter quadrature. In addition,
 * entries of the mass matrix are calculated and added into this matrix.
 * Because the evaluation of mass matrix entries involves integrating the
 * product of two shape functions with compact support, there is no
 * long-range interaction between them like the case in BEM. Hence, these
 * mass matrix entries are added into the near field \hmat node.
 *
 * Assume \f$\mathcal{K}_i\f$ is the collection of cells sharing the DoF
 * support point \f$i\f$ and \f$\mathcal{K}_j\f$ is the collection of cells
 * sharing the DoF support point \f$j\f$. Then Galerkin-BEM double integral
 * will be over each cell pair which is comprised of an arbitrary cell in
 * \f$\mathcal{K}_i\f$ and an arbitrary cell in \f$\mathcal{K}_j\f$.
 *
 * \mynote{The DoF indices \f$(i, j)\f$ are global, i.e. global in the sense
 * of all DoFs contained in the associated DoF handlers. In mixed boundary
 * value problem, when dealing with the Dirichlet function space, only a
 * subset of these DoFs are selected. Hence, the DoF indices in an \hmat are
 * local, i.e. local in the sense of DoF indices renumbered for the subset.
 * When coming to this function for Sauter quadrature, the global DoF
 * indices should be used.}
 *
 * @tparam RangeNumberType
 * @tparam SurfaceNormalDetector
 * @tparam dim
 * @tparam spacedim
 * @param kernel
 * @param kernel_factor
 * @param mass_matrix_factor
 * @param i Global DoF index in the external numbering. If only a subset of
 * the complete DoFs in the associated DoF handler is effective or selected,
 * this index is with respect to the complete DoF set.
 * @param j Global DoF index in the external numbering. If only a subset of
 * the complete DoFs in the associated DoF handler is effective or selected,
 * this index is with respect to the complete DoF set.
 * @param kx_dof_to_cell_topo
 * @param ky_dof_to_cell_topo
 * @param bem_values_gpu
 * @param mappings
 * @param material_id_to_mapping_index
 * @param normal_detector
 * @param mass_matrix_scratch_data
 * @param scratch_data
 * @param scratch_data_gpu
 * @param copy_data
 * @return
 */
template <int dim,
          int spacedim,
          template <int, typename>
          typename KernelFunctionType,
          typename RangeNumberType,
          typename SurfaceNormalDetector>
RangeNumberType
sauter_quadrature_on_one_pair_of_dofs(
  const KernelFunctionType<spacedim, RangeNumberType> &kernel,
  const RangeNumberType                                kernel_factor,
  const RangeNumberType                                mass_matrix_factor,
  const types::global_dof_index                        i,
  const types::global_dof_index                        j,
  const std::vector<
    std::vector<const typename DoFHandler<dim, spacedim>::cell_iterator *>>
    &kx_dof_to_cell_topo,
  const std::vector<
    std::vector<const typename DoFHandler<dim, spacedim>::cell_iterator *>>
    &ky_dof_to_cell_topo,
  const HierBEM::CUDAWrappers::CUDABEMValues<dim, spacedim, RangeNumberType>
                                                  &bem_values_gpu,
  const std::vector<MappingInfo<dim, spacedim> *> &mappings,
  const std::map<types::material_id, unsigned int>
                                                  &material_id_to_mapping_index,
  const SurfaceNormalDetector                     &normal_detector,
  CellWiseScratchDataForMassMatrix<dim, spacedim> &mass_matrix_scratch_data,
  PairCellWiseScratchData<dim, spacedim, RangeNumberType> &scratch_data,
  HierBEM::CUDAWrappers::
    CUDAPairCellWiseScratchData<dim, spacedim, RangeNumberType>
                                                          &scratch_data_gpu,
  PairCellWisePerTaskData<dim, spacedim, RangeNumberType> &copy_data)
{
#if ENABLE_NVTX == 1
  HierBEM::CUDAWrappers::NVTXRange nvtx_range(
    "sauter_quadrature_on_one_pair_of_dofs with mass matrix");
#endif

  /**
   * @internal This result variable accumulates all contributions from pairs
   * of cells related to the global DoF indices @p (i,j).
   */
  RangeNumberType double_integral = 0.0;

  /**
   * Iterate over each cell in the support of the basis function associated
   * with the i-th DoF.
   */
  for (auto kx_cell_iter_pointer : kx_dof_to_cell_topo[i])
    {
      const typename DoFHandler<dim, spacedim>::cell_iterator &kx_cell_iter =
        *kx_cell_iter_pointer;
      const unsigned int kx_cell_index = kx_cell_iter->active_cell_index();

      const unsigned int kx_mapping_index =
        material_id_to_mapping_index.at(kx_cell_iter->material_id());
      MappingInfo<dim, spacedim> &kx_mapping_info = *mappings[kx_mapping_index];
      const unsigned int          kx_mapping_n_shape_functions =
        kx_mapping_info.get_data()->n_shape_functions;
      const bool is_kx_normal_inward =
        normal_detector.is_normal_vector_inward(kx_cell_iter->material_id());

      /**
       * @internal Calculate the real support points in the cell \f$K_x\f$
       * via the mapping object. Because the calculated mapping support
       * points are
       * stored in a member variable in the mapping object @p kx_mapping and
       * the caller @p fill_hmatrix_leaf_node_with_aca_plus of this function
       * will be executed in several TBB threads, computation of the mapping
       * support points should be performed in thread dependent local copies
       * of @p kx_mapping.
       */
      MappingQGenericExt<dim, spacedim> kx_mapping_copy(
        kx_mapping_info.get_mapping());
      kx_mapping_copy.compute_mapping_support_points(kx_cell_iter);
      /**
       * Copy the newly calculated support points into @p ScratchData.
       */
      scratch_data.kx_mapping_support_points_in_default_order =
        kx_mapping_copy.get_support_points();
      /**
       * Update the DoF indices.
       */
      kx_cell_iter->get_dof_indices(
        scratch_data.kx_local_dof_indices_in_default_dof_order);

      /**
       * Iterate over each cell in the support of the basis function
       * associated with the j-th DoF.
       */
      for (auto ky_cell_iter_pointer : ky_dof_to_cell_topo[j])
        {
          const typename DoFHandler<dim, spacedim>::cell_iterator
                            &ky_cell_iter  = *ky_cell_iter_pointer;
          const unsigned int ky_cell_index = ky_cell_iter->active_cell_index();

          /**
           * Detect the cell neighboring type based on cell vertex indices.
           */
          CellNeighboringType cell_neighboring_type =
            detect_cell_neighboring_type_for_same_triangulations<dim, spacedim>(
              kx_cell_iter,
              ky_cell_iter,
              scratch_data.common_vertex_pair_local_indices);

          const unsigned int ky_mapping_index =
            material_id_to_mapping_index.at(ky_cell_iter->material_id());
          MappingInfo<dim, spacedim> &ky_mapping_info =
            *mappings[ky_mapping_index];
          const unsigned int ky_mapping_n_shape_functions =
            ky_mapping_info.get_data()->n_shape_functions;
          const bool is_ky_normal_inward =
            normal_detector.is_normal_vector_inward(
              ky_cell_iter->material_id());

          /**
           * Calculate the real support points in the cell \f$K_y\f$ via the
           * mapping object. Since such data will be held and updated
           * in-situ in the mapping object, which has been passed into this
           * working function by const reference, a copy of it should be
           * made.
           */
          MappingQGenericExt<dim, spacedim> ky_mapping_copy(
            ky_mapping_info.get_mapping());
          ky_mapping_copy.compute_mapping_support_points(ky_cell_iter);
          /**
           * Copy the newly calculated support points into @p ScratchData.
           */
          scratch_data.ky_mapping_support_points_in_default_order =
            ky_mapping_copy.get_support_points();
          /**
           * Update the DoF indices.
           */
          ky_cell_iter->get_dof_indices(
            scratch_data.ky_local_dof_indices_in_default_dof_order);

          permute_dofs_and_mapping_support_points_for_sauter_quad(
            scratch_data,
            copy_data,
            cell_neighboring_type,
            kx_cell_iter,
            ky_cell_iter,
            kx_mapping_info,
            ky_mapping_info);

          /**
           * @internal Copy the scratch data and copy data from CPU to GPU.
           */
#if ENABLE_DEBUG == 1 && MESSAGE_LEVEL >= 3 && ENABLE_TIMER == 1
          scratch_data.timer.start();
#endif
          scratch_data_gpu.assign_from_host(scratch_data);

#if ENABLE_DEBUG == 1 && MESSAGE_LEVEL >= 3 && ENABLE_TIMER == 1
          scratch_data.timer.stop();
          print_wall_time(scratch_data.log_stream,
                          scratch_data.timer,
                          "copy scratch data from host to device");
#endif

          // Determine thread block dimensions.
          dim3 blocks_rect;
          dim3 threads_rect;
          HierBEM::CUDAWrappers::
            configure_thread_blocks_for_sauter_quadrature_points(
              cell_neighboring_type, bem_values_gpu, blocks_rect, threads_rect);

#if ENABLE_DEBUG == 1 && MESSAGE_LEVEL >= 3 && ENABLE_TIMER == 1
          scratch_data.timer.start();
#endif
          switch (cell_neighboring_type)
            {
                case CellNeighboringType::SamePanel: {
#if ENABLE_NVTX == 1
                  HierBEM::CUDAWrappers::NVTXRange nvtx_range(
                    "calc jacobian: same panel");
#endif

                  HierBEM::CUDAWrappers::
                    calc_jacobian_normals_for_sauter_quad_same_panel<<<
                      blocks_rect,
                      threads_rect,
                      0,
                      scratch_data.cuda_stream_handle>>>(
                      bem_values_gpu,
                      kx_mapping_index,
                      ky_mapping_index,
                      kx_mapping_n_shape_functions,
                      ky_mapping_n_shape_functions,
                      is_kx_normal_inward,
                      is_ky_normal_inward,
                      scratch_data_gpu);

                  break;
                }
                case CellNeighboringType::CommonEdge: {
#if ENABLE_NVTX == 1
                  HierBEM::CUDAWrappers::NVTXRange nvtx_range(
                    "calc jacobian: common edge");
#endif

                  HierBEM::CUDAWrappers::
                    calc_jacobian_normals_for_sauter_quad_common_edge<<<
                      blocks_rect,
                      threads_rect,
                      0,
                      scratch_data.cuda_stream_handle>>>(
                      bem_values_gpu,
                      kx_mapping_index,
                      ky_mapping_index,
                      kx_mapping_n_shape_functions,
                      ky_mapping_n_shape_functions,
                      is_kx_normal_inward,
                      is_ky_normal_inward,
                      scratch_data_gpu);

                  break;
                }
                case CellNeighboringType::CommonVertex: {
#if ENABLE_NVTX == 1
                  HierBEM::CUDAWrappers::NVTXRange nvtx_range(
                    "calc jacobian: common vertex");
#endif

                  HierBEM::CUDAWrappers::
                    calc_jacobian_normals_for_sauter_quad_common_vertex<<<
                      blocks_rect,
                      threads_rect,
                      0,
                      scratch_data.cuda_stream_handle>>>(
                      bem_values_gpu,
                      kx_mapping_index,
                      ky_mapping_index,
                      kx_mapping_n_shape_functions,
                      ky_mapping_n_shape_functions,
                      is_kx_normal_inward,
                      is_ky_normal_inward,
                      scratch_data_gpu);

                  break;
                }
                case CellNeighboringType::Regular: {
#if ENABLE_NVTX == 1
                  HierBEM::CUDAWrappers::NVTXRange nvtx_range(
                    "calc jacobian: regular");
#endif

                  HierBEM::CUDAWrappers::
                    calc_jacobian_normals_for_sauter_quad_regular<<<
                      blocks_rect,
                      threads_rect,
                      0,
                      scratch_data.cuda_stream_handle>>>(
                      bem_values_gpu,
                      kx_mapping_index,
                      ky_mapping_index,
                      kx_mapping_n_shape_functions,
                      ky_mapping_n_shape_functions,
                      is_kx_normal_inward,
                      is_ky_normal_inward,
                      scratch_data_gpu);

                  break;
                }
                default: {
                  Assert(false, ExcInternalError());

                  break;
                }
            }

#if ENABLE_DEBUG == 1 && MESSAGE_LEVEL >= 3 && ENABLE_TIMER == 1
          scratch_data.timer.stop();
          print_wall_time(scratch_data.log_stream,
                          scratch_data.timer,
                          "calculate Jacobians and normal vectors");
#endif

          /**
           * When the bilinear form for the hyper singular operator is
           * evaluated, the covariant transformation is required.
           */
          if (kernel.kernel_type == HyperSingularRegular)
            {
#if ENABLE_DEBUG == 1 && MESSAGE_LEVEL >= 3 && ENABLE_TIMER == 1
              scratch_data.timer.start();
#endif
              switch (cell_neighboring_type)
                {
                    case CellNeighboringType::SamePanel: {
#if ENABLE_NVTX == 1
                      HierBEM::CUDAWrappers::NVTXRange nvtx_range(
                        "calc covariant: same panel");
#endif

                      HierBEM::CUDAWrappers::
                        calc_covariant_transformations_same_panel<<<
                          blocks_rect,
                          threads_rect,
                          0,
                          scratch_data.cuda_stream_handle>>>(
                          bem_values_gpu,
                          kx_mapping_index,
                          ky_mapping_index,
                          kx_mapping_n_shape_functions,
                          ky_mapping_n_shape_functions,
                          scratch_data_gpu);

                      break;
                    }
                    case CellNeighboringType::CommonEdge: {
#if ENABLE_NVTX == 1
                      HierBEM::CUDAWrappers::NVTXRange nvtx_range(
                        "calc covariant: common edge");
#endif

                      HierBEM::CUDAWrappers::
                        calc_covariant_transformations_common_edge<<<
                          blocks_rect,
                          threads_rect,
                          0,
                          scratch_data.cuda_stream_handle>>>(
                          bem_values_gpu,
                          kx_mapping_index,
                          ky_mapping_index,
                          kx_mapping_n_shape_functions,
                          ky_mapping_n_shape_functions,
                          scratch_data_gpu);

                      break;
                    }
                    case CellNeighboringType::CommonVertex: {
#if ENABLE_NVTX == 1
                      HierBEM::CUDAWrappers::NVTXRange nvtx_range(
                        "calc covariant: common vertex");
#endif

                      HierBEM::CUDAWrappers::
                        calc_covariant_transformations_common_vertex<<<
                          blocks_rect,
                          threads_rect,
                          0,
                          scratch_data.cuda_stream_handle>>>(
                          bem_values_gpu,
                          kx_mapping_index,
                          ky_mapping_index,
                          kx_mapping_n_shape_functions,
                          ky_mapping_n_shape_functions,
                          scratch_data_gpu);

                      break;
                    }
                    case CellNeighboringType::Regular: {
#if ENABLE_NVTX == 1
                      HierBEM::CUDAWrappers::NVTXRange nvtx_range(
                        "calc covariant: regular");
#endif

                      HierBEM::CUDAWrappers::
                        calc_covariant_transformations_regular<<<
                          blocks_rect,
                          threads_rect,
                          0,
                          scratch_data.cuda_stream_handle>>>(
                          bem_values_gpu,
                          kx_mapping_index,
                          ky_mapping_index,
                          kx_mapping_n_shape_functions,
                          ky_mapping_n_shape_functions,
                          scratch_data_gpu);

                      break;
                    }
                    default: {
                      Assert(false, ExcInternalError());

                      break;
                    }
                }

#if ENABLE_DEBUG == 1 && MESSAGE_LEVEL >= 3 && ENABLE_TIMER == 1
              scratch_data.timer.stop();
              print_wall_time(scratch_data.log_stream,
                              scratch_data.timer,
                              "calculate covariant matrices");
#endif
            }

          /**
           * Find the index of the i-th DoF in the permuted DoF indices of
           * \f$K_x\f$.
           */
          typename std::vector<types::global_dof_index>::const_iterator i_iter =
            std::find(copy_data.kx_local_dof_indices_permuted.begin(),
                      copy_data.kx_local_dof_indices_permuted.end(),
                      i);
          Assert(i_iter != copy_data.kx_local_dof_indices_permuted.end(),
                 ExcInternalError());
          unsigned int i_index =
            i_iter - copy_data.kx_local_dof_indices_permuted.begin();

          /**
           * Find the index of the j-th DoF in the permuted DoF indices of
           * \f$K_y\f$.
           */
          typename std::vector<types::global_dof_index>::const_iterator j_iter =
            std::find(copy_data.ky_local_dof_indices_permuted.begin(),
                      copy_data.ky_local_dof_indices_permuted.end(),
                      j);
          Assert(j_iter != copy_data.ky_local_dof_indices_permuted.end(),
                 ExcInternalError());
          unsigned int j_index =
            j_iter - copy_data.ky_local_dof_indices_permuted.begin();

          // Apply 4d Sauter numerical quadrature on the GPU device.
#if ENABLE_DEBUG == 1 && MESSAGE_LEVEL >= 3 && ENABLE_TIMER == 1
          scratch_data.timer.start();
#endif
          switch (cell_neighboring_type)
            {
                case BEMTools::CellNeighboringType::SamePanel: {
#if ENABLE_NVTX == 1
                  HierBEM::CUDAWrappers::NVTXRange nvtx_range(
                    "apply quadrature: same panel");
#endif

                  HierBEM::CUDAWrappers::
                    ApplyQuadratureUsingBEMValuesSamePanel<<<
                      blocks_rect.x,
                      threads_rect.x,
                      threads_rect.x * sizeof(RangeNumberType),
                      scratch_data.cuda_stream_handle>>>(kernel,
                                                         kernel_factor,
                                                         i_index,
                                                         j_index,
                                                         bem_values_gpu,
                                                         scratch_data_gpu);

                  break;
                }
                case BEMTools::CellNeighboringType::CommonEdge: {
#if ENABLE_NVTX == 1
                  HierBEM::CUDAWrappers::NVTXRange nvtx_range(
                    "apply quadrature: common edge");
#endif

                  HierBEM::CUDAWrappers::
                    ApplyQuadratureUsingBEMValuesCommonEdge<<<
                      blocks_rect.x,
                      threads_rect.x,
                      threads_rect.x * sizeof(RangeNumberType),
                      scratch_data.cuda_stream_handle>>>(kernel,
                                                         kernel_factor,
                                                         i_index,
                                                         j_index,
                                                         bem_values_gpu,
                                                         scratch_data_gpu);

                  break;
                }
                case BEMTools::CellNeighboringType::CommonVertex: {
#if ENABLE_NVTX == 1
                  HierBEM::CUDAWrappers::NVTXRange nvtx_range(
                    "apply quadrature: common vertex");
#endif

                  HierBEM::CUDAWrappers::
                    ApplyQuadratureUsingBEMValuesCommonVertex<<<
                      blocks_rect.x,
                      threads_rect.x,
                      threads_rect.x * sizeof(RangeNumberType),
                      scratch_data.cuda_stream_handle>>>(kernel,
                                                         kernel_factor,
                                                         i_index,
                                                         j_index,
                                                         bem_values_gpu,
                                                         scratch_data_gpu);

                  break;
                }
                case BEMTools::CellNeighboringType::Regular: {
#if ENABLE_NVTX == 1
                  HierBEM::CUDAWrappers::NVTXRange nvtx_range(
                    "apply quadrature: regular");
#endif

                  HierBEM::CUDAWrappers::ApplyQuadratureUsingBEMValuesRegular<<<
                    blocks_rect.x,
                    threads_rect.x,
                    threads_rect.x * sizeof(RangeNumberType),
                    scratch_data.cuda_stream_handle>>>(kernel,
                                                       kernel_factor,
                                                       i_index,
                                                       j_index,
                                                       bem_values_gpu,
                                                       scratch_data_gpu);

                  break;
                }
                default: {
                  Assert(false, ExcInternalError());
                  break;
                }
            }

          /**
           * @internal Extract quadrature results accumulated from all
           * thread blocks.
           */
          AssertCuda(cudaMemcpyAsync(
            (void *)(scratch_data.quad_values_in_thread_blocks),
            (void *)(scratch_data_gpu.quad_values_in_thread_blocks),
            sizeof(RangeNumberType) * blocks_rect.x,
            cudaMemcpyDeviceToHost,
            scratch_data.cuda_stream_handle));


          AssertCuda(cudaStreamSynchronize(scratch_data.cuda_stream_handle));


          for (unsigned int t = 0; t < blocks_rect.x; t++)
            {
              double_integral += scratch_data.quad_values_in_thread_blocks[t];
            }
#if ENABLE_DEBUG == 1 && MESSAGE_LEVEL >= 3 && ENABLE_TIMER == 1
          scratch_data.timer.stop();
          print_wall_time(scratch_data.log_stream,
                          scratch_data.timer,
                          "apply Sauter quadrature");
#endif

          /**
           * Append the FEM mass matrix contribution.
           *
           * \myalert{N.B. The DoF handlers for the test and ansatz spaces
           * should be constructed on a same triangulation. Then the
           * following
           * comparison @p kx_cell_index == ky_cell_index is meaningful.}
           */
          if ((kx_cell_index == ky_cell_index) && (mass_matrix_factor != 0))
            {
#if ENABLE_NVTX == 1
              HierBEM::CUDAWrappers::NVTXRange nvtx_range(
                "compute mass matrix");
#endif

              Assert(cell_neighboring_type == CellNeighboringType::SamePanel,
                     ExcInternalError());

              // Update the finite element values for the test space.
              mass_matrix_scratch_data.fe_values_for_test_space.reinit(
                kx_cell_iter);

              /**
               * Update the finite element values for the trial space.
               *
               * \mynote{N.B. The @p FEValues related to the trial
               * space must also be updated, since the trial space may
               * be different from the test space.}
               */
              mass_matrix_scratch_data.fe_values_for_trial_space.reinit(
                ky_cell_iter);

              const unsigned int n_q_points =
                mass_matrix_scratch_data.fe_values_for_test_space
                  .get_quadrature()
                  .size();
              // The trial space is on a same triangulation as the test
              // space and they share a same quadrature object.
              AssertDimension(n_q_points,
                              mass_matrix_scratch_data.fe_values_for_trial_space
                                .get_quadrature()
                                .size());

              /**
               * Get the index of the global DoF index \f$i\f$ in
               * the current cell \f$K_x\f$.
               *
               * \mynote{N.B. The local DoF index in \f$K_x\f$ is
               * searched from the list from DoF indices held in the
               * @p ScratchData for BEM. This is valid because the
               * test and trial spaces associated with the mass matrix
               * and the BEM bilinear form are the same.
               *
               * Since there is no support point permutation during FEM mass
               * matrix assembly, the DoF indices here are in the default
               * order.}
               */
              auto i_local_dof_iter = std::find(
                scratch_data.kx_local_dof_indices_in_default_dof_order.begin(),
                scratch_data.kx_local_dof_indices_in_default_dof_order.end(),
                i);
              Assert(
                i_local_dof_iter !=
                  scratch_data.kx_local_dof_indices_in_default_dof_order.end(),
                ExcMessage(std::string("Cannot find the global DoF index ") +
                           std::to_string(i) +
                           std::string(" in the list of cell DoF indices!")));
              const unsigned int i_local_dof_index =
                i_local_dof_iter -
                scratch_data.kx_local_dof_indices_in_default_dof_order.begin();

              /**
               * Get the index of the global DoF index \f$j\f$ in
               * the current cell \f$K_y\f$.
               */
              auto j_local_dof_iter = std::find(
                scratch_data.ky_local_dof_indices_in_default_dof_order.begin(),
                scratch_data.ky_local_dof_indices_in_default_dof_order.end(),
                j);
              Assert(
                j_local_dof_iter !=
                  scratch_data.ky_local_dof_indices_in_default_dof_order.end(),
                ExcMessage(std::string("Cannot find the global DoF index ") +
                           std::to_string(j) +
                           std::string(" in the list of cell DoF indices!")));
              const unsigned int j_local_dof_index =
                j_local_dof_iter -
                scratch_data.ky_local_dof_indices_in_default_dof_order.begin();

              for (unsigned int q = 0; q < n_q_points; q++)
                {
                  double_integral +=
                    mass_matrix_factor *
                    mass_matrix_scratch_data.fe_values_for_test_space
                      .shape_value(i_local_dof_index, q) *
                    mass_matrix_scratch_data.fe_values_for_trial_space
                      .shape_value(j_local_dof_index, q) *
                    mass_matrix_scratch_data.fe_values_for_test_space.JxW(q);
                }
            }
        }
    }

  return double_integral;
}


/**
 * Sauter quadrature for a pair of DoFs which belongs to a far field \hmatrix
 * node.
 *
 * 1. There is no contribution from mass matrix.
 * 2. There is no need to detect the cell neighboring type, since it can only
 * be @p regular.
 */
template <int dim,
          int spacedim,
          template <int, typename>
          typename KernelFunctionType,
          typename RangeNumberType,
          typename SurfaceNormalDetector>
RangeNumberType
sauter_quadrature_on_one_pair_of_far_field_dofs(
  const KernelFunctionType<spacedim, RangeNumberType> &kernel,
  const RangeNumberType                                kernel_factor,
  const types::global_dof_index                        i,
  const types::global_dof_index                        j,
  const std::vector<
    std::vector<const typename DoFHandler<dim, spacedim>::cell_iterator *>>
    &kx_dof_to_cell_topo,
  const std::vector<
    std::vector<const typename DoFHandler<dim, spacedim>::cell_iterator *>>
    &ky_dof_to_cell_topo,
  const HierBEM::CUDAWrappers::CUDABEMValues<dim, spacedim, RangeNumberType>
                                                  &bem_values_gpu,
  const std::vector<MappingInfo<dim, spacedim> *> &mappings,
  const std::map<types::material_id, unsigned int>
                              &material_id_to_mapping_index,
  const SurfaceNormalDetector &normal_detector,
  PairCellWiseScratchData<dim, spacedim, RangeNumberType> &scratch_data,
  HierBEM::CUDAWrappers::
    CUDAPairCellWiseScratchData<dim, spacedim, RangeNumberType>
                                                          &scratch_data_gpu,
  PairCellWisePerTaskData<dim, spacedim, RangeNumberType> &copy_data)
{
#if ENABLE_NVTX == 1
  HierBEM::CUDAWrappers::NVTXRange nvtx_range(
    "sauter_quadrature_on_one_pair_of_far_field_dofs");
#endif

  /**
   * @internal This result variable accumulates all contributions from pairs
   * of cells related to the global DoF indices @p (i,j).
   */
  RangeNumberType double_integral = 0.0;

  /**
   * Iterate over each cell in the support of the basis function associated
   * with the i-th DoF.
   */
  for (auto kx_cell_iter_pointer : kx_dof_to_cell_topo[i])
    {
      const typename DoFHandler<dim, spacedim>::cell_iterator &kx_cell_iter =
        *kx_cell_iter_pointer;

      const unsigned int kx_mapping_index =
        material_id_to_mapping_index.at(kx_cell_iter->material_id());
      MappingInfo<dim, spacedim> &kx_mapping_info = *mappings[kx_mapping_index];
      const unsigned int          kx_mapping_n_shape_functions =
        kx_mapping_info.get_data()->n_shape_functions;
      const bool is_kx_normal_inward =
        normal_detector.is_normal_vector_inward(kx_cell_iter->material_id());

      /**
       * @internal Calculate the real support points in the cell \f$K_x\f$
       * via the mapping object. Because the calculated mapping support
       * points are
       * stored in a member variable in the mapping object @p kx_mapping and
       * the caller @p fill_hmatrix_leaf_node_with_aca_plus of this function
       * will be executed in several TBB threads, computation of the mapping
       * support points should be performed in thread dependent local copies
       * of @p kx_mapping.
       */
      MappingQGenericExt<dim, spacedim> kx_mapping_copy(
        kx_mapping_info.get_mapping());
      kx_mapping_copy.compute_mapping_support_points(kx_cell_iter);
      /**
       * Copy the newly calculated support points into @p ScratchData.
       */
      scratch_data.kx_mapping_support_points_in_default_order =
        kx_mapping_copy.get_support_points();
      /**
       * Update the DoF indices.
       */
      kx_cell_iter->get_dof_indices(
        scratch_data.kx_local_dof_indices_in_default_dof_order);

      /**
       * Iterate over each cell in the support of the basis function
       * associated with the j-th DoF.
       */
      for (auto ky_cell_iter_pointer : ky_dof_to_cell_topo[j])
        {
          const typename DoFHandler<dim, spacedim>::cell_iterator
            &ky_cell_iter = *ky_cell_iter_pointer;

          const unsigned int ky_mapping_index =
            material_id_to_mapping_index.at(ky_cell_iter->material_id());
          MappingInfo<dim, spacedim> &ky_mapping_info =
            *mappings[ky_mapping_index];
          const unsigned int ky_mapping_n_shape_functions =
            ky_mapping_info.get_data()->n_shape_functions;
          const bool is_ky_normal_inward =
            normal_detector.is_normal_vector_inward(
              ky_cell_iter->material_id());

          MappingQGenericExt<dim, spacedim> ky_mapping_copy(
            ky_mapping_info.get_mapping());
          ky_mapping_copy.compute_mapping_support_points(ky_cell_iter);
          /**
           * Copy the newly calculated support points into @p ScratchData.
           */
          scratch_data.ky_mapping_support_points_in_default_order =
            ky_mapping_copy.get_support_points();
          /**
           * Update the DoF indices.
           */
          ky_cell_iter->get_dof_indices(
            scratch_data.ky_local_dof_indices_in_default_dof_order);

          permute_dofs_and_mapping_support_points_for_sauter_quad(
            scratch_data,
            copy_data,
            CellNeighboringType::Regular,
            kx_cell_iter,
            ky_cell_iter,
            kx_mapping_info,
            ky_mapping_info);

          /**
           * @internal Copy the scratch data and copy data from CPU to GPU.
           */
#if ENABLE_DEBUG == 1 && MESSAGE_LEVEL >= 3 && ENABLE_TIMER == 1
          scratch_data.timer.start();
#endif
          scratch_data_gpu.assign_from_host(scratch_data);

#if ENABLE_DEBUG == 1 && MESSAGE_LEVEL >= 3 && ENABLE_TIMER == 1
          scratch_data.timer.stop();
          print_wall_time(scratch_data.log_stream,
                          scratch_data.timer,
                          "copy scratch data from host to device");
#endif

          /**
           * @internal Determine thread block dimensions.
           */
          dim3 blocks_rect;
          dim3 threads_rect;
          HierBEM::CUDAWrappers::
            configure_thread_blocks_for_sauter_quadrature_points(
              CellNeighboringType::Regular,
              bem_values_gpu,
              blocks_rect,
              threads_rect);

#if ENABLE_DEBUG == 1 && MESSAGE_LEVEL >= 3 && ENABLE_TIMER == 1
          scratch_data.timer.start();
#endif
          {
#if ENABLE_NVTX == 1
            HierBEM::CUDAWrappers::NVTXRange nvtx_range(
              "calc jacobian: regular");
#endif

            HierBEM::CUDAWrappers::
              calc_jacobian_normals_for_sauter_quad_regular<<<
                blocks_rect,
                threads_rect,
                0,
                scratch_data.cuda_stream_handle>>>(bem_values_gpu,
                                                   kx_mapping_index,
                                                   ky_mapping_index,
                                                   kx_mapping_n_shape_functions,
                                                   ky_mapping_n_shape_functions,
                                                   is_kx_normal_inward,
                                                   is_ky_normal_inward,
                                                   scratch_data_gpu);
          }

#if ENABLE_DEBUG == 1 && MESSAGE_LEVEL >= 3 && ENABLE_TIMER == 1
          scratch_data.timer.stop();
          print_wall_time(scratch_data.log_stream,
                          scratch_data.timer,
                          "calculate Jacobians and normal vectors");
#endif

          /**
           * When the bilinear form for the hyper singular operator is
           * evaluated, the covariant transformation is required.
           */
          if (kernel.kernel_type == HyperSingularRegular)
            {
#if ENABLE_DEBUG == 1 && MESSAGE_LEVEL >= 3 && ENABLE_TIMER == 1
              scratch_data.timer.start();
#endif
#if ENABLE_NVTX == 1
              HierBEM::CUDAWrappers::NVTXRange nvtx_range(
                "calc covariant: regular");
#endif

              HierBEM::CUDAWrappers::calc_covariant_transformations_regular<<<
                blocks_rect,
                threads_rect,
                0,
                scratch_data.cuda_stream_handle>>>(bem_values_gpu,
                                                   kx_mapping_index,
                                                   ky_mapping_index,
                                                   kx_mapping_n_shape_functions,
                                                   ky_mapping_n_shape_functions,
                                                   is_kx_normal_inward,
                                                   is_ky_normal_inward,
                                                   scratch_data_gpu);

#if ENABLE_DEBUG == 1 && MESSAGE_LEVEL >= 3 && ENABLE_TIMER == 1
              scratch_data.timer.stop();
              print_wall_time(scratch_data.log_stream,
                              scratch_data.timer,
                              "calculate covariant matrices");
#endif
            }

          /**
           * Find the index of the i-th DoF in the permuted DoF indices of
           * \f$K_x\f$.
           */
          typename std::vector<types::global_dof_index>::const_iterator i_iter =
            std::find(copy_data.kx_local_dof_indices_permuted.begin(),
                      copy_data.kx_local_dof_indices_permuted.end(),
                      i);
          Assert(i_iter != copy_data.kx_local_dof_indices_permuted.end(),
                 ExcInternalError());
          unsigned int i_index =
            i_iter - copy_data.kx_local_dof_indices_permuted.begin();

          /**
           * Find the index of the j-th DoF in the permuted DoF indices of
           * \f$K_y\f$.
           */
          typename std::vector<types::global_dof_index>::const_iterator j_iter =
            std::find(copy_data.ky_local_dof_indices_permuted.begin(),
                      copy_data.ky_local_dof_indices_permuted.end(),
                      j);
          Assert(j_iter != copy_data.ky_local_dof_indices_permuted.end(),
                 ExcInternalError());
          unsigned int j_index =
            j_iter - copy_data.ky_local_dof_indices_permuted.begin();

          // Apply 4d Sauter numerical quadrature on the GPU device.
#if ENABLE_DEBUG == 1 && MESSAGE_LEVEL >= 3 && ENABLE_TIMER == 1
          scratch_data.timer.start();
#endif
          {
#if ENABLE_NVTX == 1
            HierBEM::CUDAWrappers::NVTXRange nvtx_range(
              "apply quadrature: regular");
#endif

            HierBEM::CUDAWrappers::ApplyQuadratureUsingBEMValuesRegular<<<
              blocks_rect.x,
              threads_rect.x,
              threads_rect.x * sizeof(RangeNumberType),
              scratch_data.cuda_stream_handle>>>(kernel,
                                                 kernel_factor,
                                                 i_index,
                                                 j_index,
                                                 bem_values_gpu,
                                                 scratch_data_gpu);
          }

          /**
           * @internal Extract quadrature results accumulated from all
           * thread blocks.
           */
          AssertCuda(cudaMemcpyAsync(
            (void *)(scratch_data.quad_values_in_thread_blocks),
            (void *)(scratch_data_gpu.quad_values_in_thread_blocks),
            sizeof(RangeNumberType) * blocks_rect.x,
            cudaMemcpyDeviceToHost,
            scratch_data.cuda_stream_handle));

          AssertCuda(cudaStreamSynchronize(scratch_data.cuda_stream_handle));

          for (unsigned int t = 0; t < blocks_rect.x; t++)
            {
              double_integral += scratch_data.quad_values_in_thread_blocks[t];
            }
#if ENABLE_DEBUG == 1 && MESSAGE_LEVEL >= 3 && ENABLE_TIMER == 1
          scratch_data.timer.stop();
          print_wall_time(scratch_data.log_stream,
                          scratch_data.timer,
                          "apply Sauter quadrature");
#endif
        }
    }

  return double_integral;
}

HBEM_NS_CLOSE

#endif // HIERBEM_INCLUDE_SAUTER_QUADRATURE_H_<|MERGE_RESOLUTION|>--- conflicted
+++ resolved
@@ -47,140 +47,7 @@
 
 HBEM_NS_OPEN
 
-<<<<<<< HEAD
-=======
 using namespace dealii;
-
-/**
- * Build the topology for "DoF support point-to-cell" relation.
- *
- * \mynote{2022-06-06 This topology is needed when the continuous finite
- * element such as @p FE_Q is adopted. For the discontinuous finite element
- * such as @p FE_DGQ, the DoFs in a cell are separated from those in other
- * cells. Hence, such point-to-cell topology is not necessary.}
- *
- * @param dof_to_cell_topo
- * @param dof_handler
- * @param fe_index
- */
-template <int dim, int spacedim>
-void
-build_dof_to_cell_topology(
-  std::vector<
-    std::vector<const typename DoFHandler<dim, spacedim>::cell_iterator *>>
-    &dof_to_cell_topo,
-  const std::vector<typename DoFHandler<dim, spacedim>::cell_iterator>
-                                  &cell_iterators_in_dof_handler,
-  const DoFHandler<dim, spacedim> &dof_handler,
-  const unsigned int               fe_index = 0)
-{
-  const types::global_dof_index        n_dofs = dof_handler.n_dofs();
-  const FiniteElement<dim, spacedim>  &fe     = dof_handler.get_fe(fe_index);
-  const unsigned int                   dofs_per_cell = fe.dofs_per_cell;
-  std::vector<types::global_dof_index> local_dof_indices(dofs_per_cell);
-
-  dof_to_cell_topo.resize(n_dofs);
-
-  for (const auto &cell : cell_iterators_in_dof_handler)
-    {
-      cell->get_dof_indices(local_dof_indices);
-      for (auto dof_index : local_dof_indices)
-        {
-          dof_to_cell_topo[dof_index].push_back(&cell);
-        }
-    }
-}
-
-
-template <int dim, int spacedim>
-void
-build_dof_to_cell_topology(
-  DofToCellTopology<dim, spacedim> &dof_to_cell_topo,
-  const std::vector<typename DoFHandler<dim, spacedim>::cell_iterator>
-                                  &cell_iterators_in_dof_handler,
-  const DoFHandler<dim, spacedim> &dof_handler,
-  const unsigned int               fe_index = 0)
-{
-  const types::global_dof_index        n_dofs = dof_handler.n_dofs();
-  const FiniteElement<dim, spacedim>  &fe     = dof_handler.get_fe(fe_index);
-  const unsigned int                   dofs_per_cell = fe.dofs_per_cell;
-  std::vector<types::global_dof_index> local_dof_indices(dofs_per_cell);
-
-  dof_to_cell_topo.topology.resize(n_dofs);
-  dof_to_cell_topo.max_cells_per_dof = 0;
-
-  for (const auto &cell : cell_iterators_in_dof_handler)
-    {
-      cell->get_dof_indices(local_dof_indices);
-      for (auto dof_index : local_dof_indices)
-        {
-          dof_to_cell_topo.topology[dof_index].push_back(&cell);
-        }
-    }
-
-  for (const auto &dof_to_cells : dof_to_cell_topo.topology)
-    {
-      if (dof_to_cells.size() > dof_to_cell_topo.max_cells_per_dof)
-        {
-          dof_to_cell_topo.max_cells_per_dof = dof_to_cells.size();
-        }
-    }
-}
-
-
-/**
- * Build the topology for "DoF support point-to-cell" relation.
- *
- * This version handles the case when a subset of the complete DoFs contained
- * in a DoF handler is selected. This case is met in the DoF handlers for
- * Dirichlet space in the mixed boundary value problem. Therefore, a map from
- * local to full DoF indices is passed.
- *
- * \mynote{2022-06-06 This topology is needed when the continuous finite
- * element such as @p FE_Q is adopted. For the discontinuous finite element
- * such as @p FE_DGQ, the DoFs in a cell are separated from those in other
- * cells. Hence, such point-to-cell topology is not necessary.}
- *
- * @param dof_to_cell_topo
- * @param dof_handler
- * @param map_from_local_to_full_dof_indices
- * @param fe_index
- */
-//  template <int dim, int spacedim>
-//  void
-//  build_dof_to_cell_topology(
-//    std::vector<std::vector<unsigned int>> &dof_to_cell_topo,
-//    const DoFHandler<dim, spacedim> &       dof_handler,
-//    const std::vector<types::global_dof_index>
-//      &                map_from_local_to_full_dof_indices,
-//    const unsigned int fe_index = 0)
-//  {
-//    const types::global_dof_index n_dofs =
-//      map_from_local_to_full_dof_indices.size();
-//    const FiniteElement<dim, spacedim> & fe = dof_handler.get_fe(fe_index);
-//    const unsigned int                   dofs_per_cell = fe.dofs_per_cell;
-//    std::vector<types::global_dof_index> local_dof_indices(dofs_per_cell);
-//
-//    dof_to_cell_topo.resize(n_dofs);
-//
-//    /**
-//     * Iterate over each active cell in the triangulation and extract the
-//     DoF
-//     * indices.
-//     */
-//    dof_handler.
-//    for (const typename DoFHandler<dim, spacedim>::active_cell_iterator
-//    &cell :
-//         dof_handler.active_cell_iterators())
-//      {
-//        cell->get_dof_indices(local_dof_indices);
-//        for (auto dof_index : local_dof_indices)
-//          {
-//            dof_to_cell_topo[dof_index].push_back(cell->active_cell_index());
-//          }
-//      }
-//  }
-
 
 /**
  * Get the DoF indices associated with the cell vertices from a list of DoF
@@ -212,7 +79,6 @@
   std::array<types::global_dof_index, GeometryInfo<dim>::vertices_per_cell>
     vertex_dof_indices;
 
->>>>>>> 60e2842b
   /**
    * When the finite element is L2, such as @p FE_DGQ, its member
    * @p dofs_per_face is 0. Therefore, here we manually calculate the number
@@ -1623,8 +1489,8 @@
                     component) *
                   scratch_data.kx_jacobians_same_panel(k3_index, quad_no) *
                   scratch_data.ky_jacobians_same_panel(k3_index, quad_no) *
-                  HierBEM::PlatformShared::scalar_product(kx_shape_surface_curl,
-                                                         ky_shape_surface_curl);
+                  HierBEM::PlatformShared::scalar_product(
+                    kx_shape_surface_curl, ky_shape_surface_curl);
               }
             else
               {
@@ -2051,8 +1917,8 @@
                     component) *
                   scratch_data.kx_jacobians_common_vertex(k3_index, quad_no) *
                   scratch_data.ky_jacobians_common_vertex(k3_index, quad_no) *
-                  HierBEM::PlatformShared::scalar_product(kx_shape_surface_curl,
-                                                         ky_shape_surface_curl);
+                  HierBEM::PlatformShared::scalar_product(
+                    kx_shape_surface_curl, ky_shape_surface_curl);
               }
             else
               {
@@ -2244,7 +2110,7 @@
               scratch_data.kx_jacobians_regular(0, quad_no) *
               scratch_data.ky_jacobians_regular(0, quad_no) *
               HierBEM::PlatformShared::scalar_product(kx_shape_surface_curl,
-                                                     ky_shape_surface_curl) *
+                                                      ky_shape_surface_curl) *
               bem_values.quad_rule_for_regular.get_weights()[quad_no];
           }
         else
@@ -4166,7 +4032,7 @@
               kernel.value(kx_quad_point, ky_quad_point, kx_normal, ky_normal) *
               kx_jacobian * ky_jacobian *
               HierBEM::PlatformShared::scalar_product(kx_shape_surface_curl,
-                                                     ky_shape_surface_curl) *
+                                                      ky_shape_surface_curl) *
               bem_values.quad_rule_for_regular.get_weights()[quad_no];
           }
         else
