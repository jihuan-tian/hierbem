/**
 * @file dof_tools_ext.h
 * @brief Introduction of dof_tools_ext.h
 *
 * @date 2022-11-16
 * @author Jihuan Tian
 */
#ifndef HIERBEM_INCLUDE_DOF_TOOLS_EXT_H_
#define HIERBEM_INCLUDE_DOF_TOOLS_EXT_H_

#include <deal.II/base/exceptions.h>
#include <deal.II/base/function.h>
#include <deal.II/base/geometry_info.h>

#include <deal.II/dofs/dof_handler.h>
#include <deal.II/dofs/dof_tools.h>

#include <deal.II/grid/grid_tools.h>

#include <deal.II/lac/sparsity_pattern.h>

#include <algorithm>
#include <map>
#include <vector>

#include "config.h"
#include "gmsh_manipulation.h"

using namespace dealii;

HBEM_NS_OPEN

namespace DoFToolsExt
{
  /**
   * N.B. This function appears here because the already instantiated deal.ii
   * versions only assume <code>dim==spacedim</code>. Meanwhile, the general
   * template version only appears in @p dof_tool.cc, which is not accessible
   * to the outside.
   *
   * @param dof_handler
   * @param subdomain_id
   * @param selected_dofs
   */
  template <int dim, int spacedim>
  void
  extract_subdomain_dofs(const DoFHandler<dim, spacedim>     &dof_handler,
                         const std::set<types::subdomain_id> &subdomain_ids,
                         std::vector<bool>                   &selected_dofs)
  {
    Assert(selected_dofs.size() == dof_handler.n_dofs(),
           ExcDimensionMismatch(selected_dofs.size(), dof_handler.n_dofs()));

    // preset all values by false
    std::fill_n(selected_dofs.begin(), dof_handler.n_dofs(), false);

    // Global DoF indices for the current cell.
    std::vector<types::global_dof_index> cell_dof_indices;
    cell_dof_indices.reserve(
      dof_handler.get_fe_collection().max_dofs_per_cell());

    // this function is similar to the make_sparsity_pattern function, see
    // there for more information
    typename DoFHandler<dim, spacedim>::active_cell_iterator
      cell = dof_handler.begin_active(),
      endc = dof_handler.end();
    for (; cell != endc; ++cell)
      {
        // Find the current cell's subdomain id in the given list.
        auto found_iter = subdomain_ids.find(cell->subdomain_id());

        if (found_iter != subdomain_ids.end())
          {
            const unsigned int dofs_per_cell = cell->get_fe().dofs_per_cell;
            cell_dof_indices.resize(dofs_per_cell);
            cell->get_dof_indices(cell_dof_indices);
            for (unsigned int i = 0; i < dofs_per_cell; ++i)
              selected_dofs[cell_dof_indices[i]] = true;
          }
      }
  }


  /**
   * Mark the DoFs in cells which have a material id belonging to the given
   * collection.
   *
   * @param dof_handler
   * @param material_ids
   * @param selected_dofs
   * @param reset_selectors_to_false If preset all selectors to false at the
   * beginning of this function.
   */
  template <int dim, int spacedim>
  void
  extract_material_domain_dofs(const DoFHandler<dim, spacedim>    &dof_handler,
                               const std::set<types::material_id> &material_ids,
                               std::vector<bool> &selected_dofs,
                               const bool reset_selectors_to_false = true)
  {
    Assert(selected_dofs.size() == dof_handler.n_dofs(),
           ExcDimensionMismatch(selected_dofs.size(), dof_handler.n_dofs()));

    if (reset_selectors_to_false)
      {
        // preset all values by false
        std::fill_n(selected_dofs.begin(), dof_handler.n_dofs(), false);
      }

    // Global DoF indices for the current cell.
    std::vector<types::global_dof_index> cell_dof_indices;
    cell_dof_indices.reserve(
      dof_handler.get_fe_collection().max_dofs_per_cell());

    // this function is similar to the make_sparsity_pattern function, see
    // there for more information
    typename DoFHandler<dim, spacedim>::active_cell_iterator
      cell = dof_handler.begin_active(),
      endc = dof_handler.end();
    for (; cell != endc; ++cell)
      {
        // Find the current cell's material id in the given list.
        auto found_iter = material_ids.find(cell->material_id());

        if (found_iter != material_ids.end())
          {
            const unsigned int dofs_per_cell = cell->get_fe().dofs_per_cell;
            cell_dof_indices.resize(dofs_per_cell);
            cell->get_dof_indices(cell_dof_indices);
            for (unsigned int i = 0; i < dofs_per_cell; ++i)
              {
                selected_dofs[cell_dof_indices[i]] = true;
<<<<<<< HEAD
            }
        }
    }


    /**
     * Mark the DoFs in cells which have a material id belonging to the given
     * collection.
     *
     * @param dof_handler
     * @param material_ids
     * @param selected_dofs
     * @param reset_selectors_to_false If preset all selectors to false at the
     * beginning of this function.
     */
    template <int dim, int spacedim>
    void
    extract_material_domain_dofs(
      const DoFHandler<dim, spacedim>    &dof_handler,
      const std::set<types::material_id> &material_ids,
      std::vector<bool>                  &selected_dofs,
      const bool                          reset_selectors_to_false = true)
    {
      Assert(selected_dofs.size() == dof_handler.n_dofs(),
             ExcDimensionMismatch(selected_dofs.size(), dof_handler.n_dofs()));

      if (reset_selectors_to_false)
        {
          // preset all values by false
          std::fill_n(selected_dofs.begin(), dof_handler.n_dofs(), false);
        }

      // Global DoF indices for the current cell.
      std::vector<types::global_dof_index> cell_dof_indices;
      cell_dof_indices.reserve(
        dof_handler.get_fe_collection().max_dofs_per_cell());

      // this function is similar to the make_sparsity_pattern function, see
      // there for more information
      typename DoFHandler<dim, spacedim>::active_cell_iterator
        cell = dof_handler.begin_active(),
        endc = dof_handler.end();
      for (; cell != endc; ++cell)
        {
          // Find the current cell's material id in the given list.
          auto found_iter = material_ids.find(cell->material_id());

          if (found_iter != material_ids.end())
            {
              const unsigned int dofs_per_cell = cell->get_fe().dofs_per_cell;
              cell_dof_indices.resize(dofs_per_cell);
              cell->get_dof_indices(cell_dof_indices);
              for (unsigned int i = 0; i < dofs_per_cell; ++i)
                {
                  selected_dofs[cell_dof_indices[i]] = true;
                }
            }
        }
    }


    /**
     * @brief Generate DoF selectors for those on the boundary condition.
     *
     * @tparam dim
     * @tparam spacedim
     * @param dof_handler
     * @param boundary_bc_definition
     * @param selected_dofs
     * @param reset_selectors_to_false
     */
    template <int dim, int spacedim>
    void
    extract_boundary_condition_dofs(
      const DoFHandler<dim, spacedim>                   &dof_handler,
      std::map<EntityTag, Function<spacedim, double> *> &boundary_bc_definition,
      std::vector<bool>                                 &selected_dofs,
      const bool reset_selectors_to_false = true)
    {
      Assert(selected_dofs.size() == dof_handler.n_dofs(),
             ExcDimensionMismatch(selected_dofs.size(), dof_handler.n_dofs()));

      if (reset_selectors_to_false)
        {
          // preset all values by false
          std::fill_n(selected_dofs.begin(), dof_handler.n_dofs(), false);
        }

      // Global DoF indices for the current cell.
      std::vector<types::global_dof_index> cell_dof_indices;
      cell_dof_indices.reserve(
        dof_handler.get_fe_collection().max_dofs_per_cell());

      // this function is similar to the make_sparsity_pattern function, see
      // there for more information
      typename DoFHandler<dim, spacedim>::active_cell_iterator
        cell = dof_handler.begin_active(),
        endc = dof_handler.end();
      for (; cell != endc; ++cell)
        {
          // Find the current cell's material id in the given list.
          auto found_iter = boundary_bc_definition.find(cell->material_id());

          if (found_iter != boundary_bc_definition.end())
            {
              const unsigned int dofs_per_cell = cell->get_fe().dofs_per_cell;
              cell_dof_indices.resize(dofs_per_cell);
              cell->get_dof_indices(cell_dof_indices);
              for (unsigned int i = 0; i < dofs_per_cell; ++i)
                {
                  selected_dofs[cell_dof_indices[i]] = true;
                }
            }
        }
    }


    template <int dim, int spacedim>
    void
    extract_material_domain_dofs_excluding_boundary_dofs(
      const DoFHandler<dim, spacedim>    &dof_handler,
      const std::set<types::material_id> &boundary_cell_material_ids,
      std::vector<bool>                  &selected_dofs)
    {
      Assert(selected_dofs.size() == dof_handler.n_dofs(),
             ExcDimensionMismatch(selected_dofs.size(), dof_handler.n_dofs()));

      // preset all values by true.
      std::fill_n(selected_dofs.begin(), dof_handler.n_dofs(), true);

      std::vector<types::global_dof_index> face_dof_indices(
        dof_handler.get_fe().dofs_per_face);

      typename DoFHandler<dim, spacedim>::active_cell_iterator
        cell = dof_handler.begin_active(),
        endc = dof_handler.end();
      for (; cell != endc; ++cell)
        {
          // Find the current cell's material id in the list of ids for the
          // boundary cells.
          auto found_iter =
            boundary_cell_material_ids.find(cell->material_id());

          if (found_iter != boundary_cell_material_ids.end())
            {
              // Iterate over each face, which is actually a line in
              // this case, and check if it completely lies at boundary.
              for (unsigned int f = 0; f < GeometryInfo<dim>::faces_per_cell;
                   f++)
                {
                  // Get the face iterator as a @p DoFAccessor, but it
                  // should be converted to a @p CellAccessor to call
                  // @p at_boundary.
                  if (cell->at_boundary(f))
                    {
                      // Get the face iterator as a @p DoFCellAccessor.
                      cell->face(f)->get_dof_indices(face_dof_indices);

                      for (unsigned int d = 0;
                           d < dof_handler.get_fe().dofs_per_face;
                           d++)
                        {
                          selected_dofs[face_dof_indices[d]] = false;
                        }
                    }
                }
            }
        }
    }


    /**
     * Return a list of support points for the local DoFs selected from the full
     * list of DoFs handled by the DoF handler.
     *
     * @pre
     * @post
     * @tparam dim
     * @tparam spacedim
     * @param mapping The mapping from the reference cell to the real cell on
     * which DoFs are defined.
     * @param dof_handler The DoF handler object, in which the finite element
     * object should provide support points.
     * @param map_from_local_to_full_dof_indices This is a vector which stores
     * a list of global DoF indices corresponding to the DoFs held in the
     * @p dof_handler, while the element indices of this vector play the role
     * of local DoF indices corresponding to the selected DoFs. Therefore, this
     * vector is used as a map from local to global DoF indices.
     * @param support_points A vector that stores the corresponding location of
     * the DoFs in real space coordinates. Before calling this function, this
     * vector should has the same size as the number of selected local DoFs,
     * which is also equal to the size of @p map_from_local_to_full_dof_indices.
     * Previous content of this object is deleted in this function.
     */
    template <int dim, int spacedim>
    void
    map_dofs_to_support_points(const Mapping<dim, spacedim>    &mapping,
                               const DoFHandler<dim, spacedim> &dof_handler,
                               const std::vector<types::global_dof_index>
                                 &map_from_local_to_full_dof_indices,
                               std::vector<Point<spacedim>> &support_points)
    {
      const types::global_dof_index n_dofs =
        map_from_local_to_full_dof_indices.size();
      AssertDimension(n_dofs, support_points.size());

      std::vector<Point<spacedim>> full_support_points(dof_handler.n_dofs());
      DoFTools::map_dofs_to_support_points(mapping,
                                           dof_handler,
                                           full_support_points);

      for (types::global_dof_index d = 0; d < n_dofs; d++)
        {
          support_points[d] =
            full_support_points[map_from_local_to_full_dof_indices[d]];
        }
    }


    /**
     * @brief Return a list of support points for DoFs on the specified level in
     * the DoF handler.
     *
     * The result is a map from DoF indices to support points, which can be
     * passed to DoFTools::write_gnuplot_dof_support_point_info for visualizing
     * the distribution of support points.
     *
     * @tparam dim
     * @tparam spacedim
     * @param mapping
     * @param dof_handler
     * @param level
     * @param support_points
     */
    template <int dim, int spacedim>
    void
    map_mg_dofs_to_support_points(
      const Mapping<dim, spacedim>                       &mapping,
      const DoFHandler<dim, spacedim>                    &dof_handler,
      const unsigned int                                  level,
      std::map<types::global_dof_index, Point<spacedim>> &support_points)
    {
      support_points.clear();

      // Get the unit support point coordinates.
      const std::vector<Point<dim>> &unit_supports =
        dof_handler.get_fe().get_unit_support_points();

      std::vector<types::global_dof_index> dof_indices_in_cell(
        dof_handler.get_fe().dofs_per_cell);

      // Iterate over each cell on the specified level.
      for (const auto &cell : dof_handler.mg_cell_iterators_on_level(level))
        {
          // Get the DoF indices in the current cell.
          cell->get_mg_dof_indices(dof_indices_in_cell);

          // Transform each unit support point to real cell and added to the
          // result map.
          unsigned int i = 0;
          for (const auto &p : unit_supports)
            {
              support_points[dof_indices_in_cell[i]] =
                mapping.transform_unit_to_real_cell(cell, p);
              i++;
            }
        }
    }


    /**
     * @brief Return a list of support points for DoFs on the specified level in
     * the DoF handler.
     *
     * @tparam dim
     * @tparam spacedim
     * @param mapping
     * @param dof_handler
     * @param level
     * @param support_points
     */
    template <int dim, int spacedim>
    void
    map_mg_dofs_to_support_points(const Mapping<dim, spacedim>    &mapping,
                                  const DoFHandler<dim, spacedim> &dof_handler,
                                  const unsigned int               level,
                                  std::vector<Point<spacedim>> &support_points)
    {
      AssertDimension(dof_handler.n_dofs(level), support_points.size());

      // Get the unit support point coordinates.
      const std::vector<Point<dim>> &unit_supports =
        dof_handler.get_fe().get_unit_support_points();

      std::vector<types::global_dof_index> dof_indices_in_cell(
        dof_handler.get_fe().dofs_per_cell);

      // Iterate over each cell on the specified level.
      for (const auto &cell : dof_handler.mg_cell_iterators_on_level(level))
        {
          // Get the DoF indices in the current cell.
          cell->get_mg_dof_indices(dof_indices_in_cell);

          // Transform each unit support point to real cell.
          unsigned int i = 0;
          for (const auto &p : unit_supports)
            {
              support_points[dof_indices_in_cell[i]] =
                mapping.transform_unit_to_real_cell(cell, p);
              i++;
            }
        }
    }


    /**
     * Calculate the average cell sizes associated with those DoFs in the given
     * DoF handler object.
     *
     * \mynote{The doubled cell size will be used as an estimate for the
     * diameter of the support set of each DoF.}
     *
     * @param dof_handler DoF handler object.
     * @param dof_average_cell_size The returned list of average cell sizes
     * which corresponds to the DoFs held within the DoF handler object. The
     * memory for this vector should be preallocated and initialized to zero
     * before calling this function.
     */
    template <int dim, int spacedim, typename Number = double>
    void
    map_dofs_to_average_cell_size(const DoFHandler<dim, spacedim> &dof_handler,
                                  std::vector<Number> &dof_average_cell_size)
    {
      const unsigned int n_dofs = dof_handler.n_dofs();
      AssertDimension(n_dofs, dof_average_cell_size.size());

      /**
       * Create the vector which stores the number of cells that share a common
       * DoF for each DoF.
       */
      std::vector<unsigned int> number_of_cells_sharing_dof(n_dofs, 0);

      for (const auto &cell : dof_handler.active_cell_iterators())
        {
          /**
           * Get the diameter of the current cell.
           */
          Number cell_diameter = cell->diameter();

          /**
           * Get DoF indices local to this cell.
           */
          std::vector<types::global_dof_index> dof_indices(
            cell->get_fe().dofs_per_cell);
          cell->get_dof_indices(dof_indices);

          for (const auto index : dof_indices)
            {
              number_of_cells_sharing_dof.at(index) += 1;
              dof_average_cell_size.at(index) += cell_diameter;
            }
        }

      for (unsigned int i = 0; i < n_dofs; i++)
        {
          dof_average_cell_size.at(i) /= number_of_cells_sharing_dof.at(i);
        }
    }


    /**
     * @brief Calculate the average cell sizes associated with those DoFs on a
     * specific level in the given DoF handler object.
     *
     * @tparam Number
     * @tparam dim
     * @tparam spacedim
     * @param dof_handler
     * @param level
     * @param dof_average_cell_size
     */
    template <int dim, int spacedim, typename Number = double>
    void
    map_mg_dofs_to_average_cell_size(
      const DoFHandler<dim, spacedim> &dof_handler,
      const unsigned int               level,
      std::vector<Number>             &dof_average_cell_size)
    {
      const unsigned int n_dofs = dof_handler.n_dofs(level);
      AssertDimension(n_dofs, dof_average_cell_size.size());

      /**
       * Create the vector which stores the number of cells that share a common
       * DoF for each DoF.
       */
      std::vector<unsigned int> number_of_cells_sharing_dof(n_dofs, 0);

      for (const auto &cell : dof_handler.mg_cell_iterators_on_level(level))
        {
          /**
           * Get the diameter of the current cell.
           */
          Number cell_diameter = cell->diameter();

          /**
           * Get DoF indices local to this cell.
           */
          std::vector<types::global_dof_index> dof_indices(
            cell->get_fe().dofs_per_cell);
          cell->get_mg_dof_indices(dof_indices);

          for (const auto index : dof_indices)
            {
              number_of_cells_sharing_dof.at(index) += 1;
              dof_average_cell_size.at(index) += cell_diameter;
            }
        }

      for (unsigned int i = 0; i < n_dofs; i++)
        {
          dof_average_cell_size.at(i) /= number_of_cells_sharing_dof.at(i);
        }
    }


    /**
     * Calculate the average cell sizes associated with a subset of DoFs
     * selected from all those DoFs in the DoF handler.
     *
     * \mynote{The doubled cell size will be used as an estimate for the
     * diameter of the support set of each DoF.}
     *
     * @pre
     * @post
     * @tparam dim
     * @tparam spacedim
     * @tparam Number
     * @param dof_handler DoF handler object.
     * @param map_from_local_to_full_dof_indices This is a vector which stores
     * a list of global DoF indices corresponding to the DoFs held in the
     * @p dof_handler, while the element indices of this vector play the role
     * of local DoF indices corresponding to the selected DoFs. Therefore, this
     * vector is used as a map from local to global DoF indices.
     * @param dof_average_cell_size The returned list of average cell sizes
     * which corresponds to the selected DoFs. The memory for this vector should
     * be preallocated before calling this function.
=======
              }
          }
      }
  }


  /**
   * @brief Generate DoF selectors for those on the boundary condition.
   *
   * @tparam dim
   * @tparam spacedim
   * @param dof_handler
   * @param boundary_bc_definition
   * @param selected_dofs
   * @param reset_selectors_to_false
   */
  template <int dim, int spacedim>
  void
  extract_boundary_condition_dofs(
    const DoFHandler<dim, spacedim>                   &dof_handler,
    std::map<EntityTag, Function<spacedim, double> *> &boundary_bc_definition,
    std::vector<bool>                                 &selected_dofs,
    const bool reset_selectors_to_false = true)
  {
    Assert(selected_dofs.size() == dof_handler.n_dofs(),
           ExcDimensionMismatch(selected_dofs.size(), dof_handler.n_dofs()));

    if (reset_selectors_to_false)
      {
        // preset all values by false
        std::fill_n(selected_dofs.begin(), dof_handler.n_dofs(), false);
      }

    // Global DoF indices for the current cell.
    std::vector<types::global_dof_index> cell_dof_indices;
    cell_dof_indices.reserve(
      dof_handler.get_fe_collection().max_dofs_per_cell());

    // this function is similar to the make_sparsity_pattern function, see
    // there for more information
    typename DoFHandler<dim, spacedim>::active_cell_iterator
      cell = dof_handler.begin_active(),
      endc = dof_handler.end();
    for (; cell != endc; ++cell)
      {
        // Find the current cell's material id in the given list.
        auto found_iter = boundary_bc_definition.find(cell->material_id());

        if (found_iter != boundary_bc_definition.end())
          {
            const unsigned int dofs_per_cell = cell->get_fe().dofs_per_cell;
            cell_dof_indices.resize(dofs_per_cell);
            cell->get_dof_indices(cell_dof_indices);
            for (unsigned int i = 0; i < dofs_per_cell; ++i)
              {
                selected_dofs[cell_dof_indices[i]] = true;
              }
          }
      }
  }


  template <int dim, int spacedim>
  void
  extract_material_domain_dofs_excluding_boundary_dofs(
    const DoFHandler<dim, spacedim>    &dof_handler,
    const std::set<types::material_id> &boundary_cell_material_ids,
    std::vector<bool>                  &selected_dofs)
  {
    Assert(selected_dofs.size() == dof_handler.n_dofs(),
           ExcDimensionMismatch(selected_dofs.size(), dof_handler.n_dofs()));

    // preset all values by true.
    std::fill_n(selected_dofs.begin(), dof_handler.n_dofs(), true);

    std::vector<types::global_dof_index> face_dof_indices(
      dof_handler.get_fe().dofs_per_face);

    typename DoFHandler<dim, spacedim>::active_cell_iterator
      cell = dof_handler.begin_active(),
      endc = dof_handler.end();
    for (; cell != endc; ++cell)
      {
        // Find the current cell's material id in the list of ids for the
        // boundary cells.
        auto found_iter = boundary_cell_material_ids.find(cell->material_id());

        if (found_iter != boundary_cell_material_ids.end())
          {
            // Iterate over each face, which is actually a line in
            // this case, and check if it completely lies at boundary.
            for (unsigned int f = 0; f < GeometryInfo<dim>::faces_per_cell; f++)
              {
                // Get the face iterator as a @p DoFAccessor, but it
                // should be converted to a @p CellAccessor to call
                // @p at_boundary.
                if (cell->at_boundary(f))
                  {
                    // Get the face iterator as a @p DoFCellAccessor.
                    cell->face(f)->get_dof_indices(face_dof_indices);

                    for (unsigned int d = 0;
                         d < dof_handler.get_fe().dofs_per_face;
                         d++)
                      {
                        selected_dofs[face_dof_indices[d]] = false;
                      }
                  }
              }
          }
      }
  }


  /**
   * Return a list of support points for the local DoFs selected from the full
   * list of DoFs handled by the DoF handler.
   *
   * @pre
   * @post
   * @tparam dim
   * @tparam spacedim
   * @param mapping The mapping from the reference cell to the real cell on
   * which DoFs are defined.
   * @param dof_handler The DoF handler object, in which the finite element
   * object should provide support points.
   * @param map_from_local_to_full_dof_indices This is a vector which stores
   * a list of global DoF indices corresponding to the DoFs held in the
   * @p dof_handler, while the element indices of this vector play the role
   * of local DoF indices corresponding to the selected DoFs. Therefore, this
   * vector is used as a map from local to global DoF indices.
   * @param support_points A vector that stores the corresponding location of
   * the DoFs in real space coordinates. Before calling this function, this
   * vector should has the same size as the number of selected local DoFs,
   * which is also equal to the size of @p map_from_local_to_full_dof_indices.
   * Previous content of this object is deleted in this function.
   */
  template <int dim, int spacedim>
  void
  map_dofs_to_support_points(const Mapping<dim, spacedim>    &mapping,
                             const DoFHandler<dim, spacedim> &dof_handler,
                             const std::vector<types::global_dof_index>
                               &map_from_local_to_full_dof_indices,
                             std::vector<Point<spacedim>> &support_points)
  {
    const types::global_dof_index n_dofs =
      map_from_local_to_full_dof_indices.size();
    AssertDimension(n_dofs, support_points.size());

    std::vector<Point<spacedim>> full_support_points(dof_handler.n_dofs());
    DoFTools::map_dofs_to_support_points(mapping,
                                         dof_handler,
                                         full_support_points);

    for (types::global_dof_index d = 0; d < n_dofs; d++)
      {
        support_points[d] =
          full_support_points[map_from_local_to_full_dof_indices[d]];
      }
  }


  /**
   * Calculate the average cell sizes associated with those DoFs handled by
   * the given DoF handler object.
   *
   * \mynote{The doubled cell size will be used as an estimate for the
   * diameter of the support set of each DoF.}
   *
   * @param dof_handler DoF handler object.
   * @param dof_average_cell_size The returned list of average cell sizes
   * which corresponds to the DoFs held within the DoF handler object. The
   * memory for this vector should be preallocated and initialized to zero
   * before calling this function.
   */
  template <int dim, int spacedim, typename Number = double>
  void
  map_dofs_to_average_cell_size(const DoFHandler<dim, spacedim> &dof_handler,
                                std::vector<Number> &dof_average_cell_size)
  {
    const unsigned int n_dofs = dof_handler.n_dofs();
    AssertDimension(n_dofs, dof_average_cell_size.size());

    /**
     * Create the vector which stores the number of cells that share a common
     * DoF for each DoF.
>>>>>>> 60e2842b
     */
    std::vector<unsigned int> number_of_cells_sharing_dof(n_dofs, 0);

    for (const auto &cell : dof_handler.active_cell_iterators())
      {
        /**
         * Get the diameter of the current cell.
         */
        Number cell_diameter = cell->diameter();

        /**
         * Get DoF indices local to this cell.
         */
        std::vector<types::global_dof_index> dof_indices(
          cell->get_fe().dofs_per_cell);
        cell->get_dof_indices(dof_indices);

        for (auto index : dof_indices)
          {
            number_of_cells_sharing_dof.at(index) += 1;
            dof_average_cell_size.at(index) += cell_diameter;
          }
      }

    for (unsigned int i = 0; i < n_dofs; i++)
      {
        dof_average_cell_size.at(i) /= number_of_cells_sharing_dof.at(i);
      }
  }


  /**
   * Calculate the average cell sizes associated with a subset of DoFs
   * selected from all those DoFs held within the DoF handler.
   *
   * \mynote{The doubled cell size will be used as an estimate for the
   * diameter of the support set of each DoF.}
   *
   * @pre
   * @post
   * @tparam dim
   * @tparam spacedim
   * @tparam Number
   * @param dof_handler DoF handler object.
   * @param map_from_local_to_full_dof_indices This is a vector which stores
   * a list of global DoF indices corresponding to the DoFs held in the
   * @p dof_handler, while the element indices of this vector play the role
   * of local DoF indices corresponding to the selected DoFs. Therefore, this
   * vector is used as a map from local to global DoF indices.
   * @param dof_average_cell_size The returned list of average cell sizes
   * which corresponds to the selected DoFs. The memory for this vector should
   * be preallocated before calling this function.
   */
  template <int dim, int spacedim, typename Number = double>
  void
  map_dofs_to_average_cell_size(const DoFHandler<dim, spacedim> &dof_handler,
                                const std::vector<types::global_dof_index>
                                  &map_from_local_to_full_dof_indices,
                                std::vector<Number> &dof_average_cell_size)
  {
    const types::global_dof_index n_dofs =
      map_from_local_to_full_dof_indices.size();
    AssertDimension(n_dofs, dof_average_cell_size.size());

    std::vector<Number> full_dof_average_cell_size(dof_handler.n_dofs());
    map_dofs_to_average_cell_size(dof_handler, full_dof_average_cell_size);

    for (types::global_dof_index d = 0; d < n_dofs; d++)
      {
        dof_average_cell_size[d] =
          full_dof_average_cell_size[map_from_local_to_full_dof_indices[d]];
      }
  }


  /**
   * Calculate the maximum cell sizes associated with those DoFs handled by
   * the given DoF handler object.
   *
   * The value doubled is used as an estimate for the diameter of the support
   * set of each DoF.
   *
   * @param dof_max_cell_size The returned list of maximum cell sizes. The
   * memory for this vector should be preallocated and initialized to zero
   * before calling this function.
   */
  template <typename DoFHandlerType, typename Number = double>
  void
  map_dofs_to_max_cell_size(const DoFHandlerType &dof_handler,
                            std::vector<Number>  &dof_max_cell_size)
  {
    const unsigned int n_dofs = dof_handler.n_dofs();
    AssertDimension(n_dofs, dof_max_cell_size.size());

    for (const auto &cell : dof_handler.active_cell_iterators())
      {
        /**
         * Get the diameter of the current cell.
         */
        Number cell_diameter = cell->diameter();

        /**
         * Get DoF indices local to this cell.
         */
        std::vector<types::global_dof_index> dof_indices(
          cell->get_fe().dofs_per_cell);
        cell->get_dof_indices(dof_indices);

        for (auto index : dof_indices)
          {
            if (cell_diameter > dof_max_cell_size.at(index))
              {
                dof_max_cell_size.at(index) = cell_diameter;
              }
          }
      }
  }


  template <int dim, int spacedim, typename Number = double>
  void
  map_dofs_to_max_cell_size(const DoFHandler<dim, spacedim> &dof_handler,
                            const std::vector<types::global_dof_index>
                              &map_from_local_to_full_dof_indices,
                            std::vector<Number> &dof_max_cell_size)
  {
    const types::global_dof_index n_dofs =
      map_from_local_to_full_dof_indices.size();
    AssertDimension(n_dofs, dof_max_cell_size.size());

    std::vector<Number> full_dof_max_cell_size(dof_handler.n_dofs());
    map_dofs_to_max_cell_size(dof_handler, full_dof_max_cell_size);

    for (types::global_dof_index d = 0; d < n_dofs; d++)
      {
        dof_max_cell_size[d] =
          full_dof_max_cell_size[map_from_local_to_full_dof_indices[d]];
      }
  }


  /**
   * Calculate the minimum cell sizes associated with those DoFs handled by
   * the given DoF handler object.
   *
   * The value doubled is used as an estimate for the diameter of the support
   * set of each DoF.
   *
   * @param dof_min_cell_size The returned list of average cell sizes. The
   * memory for this vector should be preallocated and initialized to zero
   * before calling this function.
   */
  template <typename DoFHandlerType, typename Number = double>
  void
  map_dofs_to_min_cell_size(const DoFHandlerType &dof_handler,
                            std::vector<Number>  &dof_min_cell_size)
  {
    const unsigned int n_dofs = dof_handler.n_dofs();
    AssertDimension(n_dofs, dof_min_cell_size.size());

    for (const auto &cell : dof_handler.active_cell_iterators())
      {
        /**
         * Get the diameter of the current cell.
         */
        Number cell_diameter = cell->diameter();

        /**
         * Get DoF indices local to this cell.
         */
        std::vector<types::global_dof_index> dof_indices(
          cell->get_fe().dofs_per_cell);
        cell->get_dof_indices(dof_indices);

        for (auto index : dof_indices)
          {
            if (cell_diameter < dof_min_cell_size.at(index) ||
                dof_min_cell_size.at(index) == 0)
              {
                dof_min_cell_size.at(index) = cell_diameter;
              }
          }
      }
  }


  template <int dim, int spacedim, typename Number = double>
  void
  map_dofs_to_min_cell_size(const DoFHandler<dim, spacedim> &dof_handler,
                            const std::vector<types::global_dof_index>
                              &map_from_local_to_full_dof_indices,
                            std::vector<Number> &dof_min_cell_size)
  {
    const types::global_dof_index n_dofs =
      map_from_local_to_full_dof_indices.size();
    AssertDimension(n_dofs, dof_min_cell_size.size());

    std::vector<Number> full_dof_min_cell_size(dof_handler.n_dofs());
    map_dofs_to_min_cell_size(dof_handler, full_dof_min_cell_size);

    for (types::global_dof_index d = 0; d < n_dofs; d++)
      {
        dof_min_cell_size[d] =
          full_dof_min_cell_size[map_from_local_to_full_dof_indices[d]];
      }
  }


  template <int spacedim>
  void
  write_gnuplot_dof_support_point_info(
    std::ostream                                             &out,
    const std::map<types::global_dof_index, Point<spacedim>> &support_points,
    const std::vector<bool>                                  &selected_dofs,
    const bool                                                has_label = true)
  {
    AssertDimension(support_points.size(), selected_dofs.size());

    AssertThrow(out, ExcIO());

    unsigned int counter = 0;
    for (const auto &p : support_points)
      {
        if (selected_dofs[counter])
          {
            if (has_label)
              {
                out << p.second << ' ' << '"' << p.first << "\"\n";
              }
            else
              {
                out << p.second << "\n";
              }
          }

        counter++;
      }

    out.flush();

    AssertThrow(out, ExcIO());
  }


  template <typename Number>
  void
  extend_selected_dof_values_to_full_dofs(
    Vector<Number>       &all_dof_values,
    const Vector<Number> &selected_dof_values,
    const std::vector<types::global_dof_index>
      &map_from_local_to_full_dof_indices)
  {
    AssertDimension(selected_dof_values.size(),
                    map_from_local_to_full_dof_indices.size());

<<<<<<< HEAD
    /**
     * @brief Calculate the average cell sizes associated with a subset of DoFs
     * selected from all those DoFs on a specific level in the DoF handler.
     *
     * @tparam Number
     * @tparam dim
     * @tparam spacedim
     * @param dof_handler
     * @param map_from_local_to_full_dof_indices
     * @param level
     * @param dof_average_cell_size
     */
    template <int dim, int spacedim, typename Number = double>
    void
    map_mg_dofs_to_average_cell_size(
      const DoFHandler<dim, spacedim> &dof_handler,
      const std::vector<types::global_dof_index>
                          &map_from_local_to_full_dof_indices,
      const unsigned int   level,
      std::vector<Number> &dof_average_cell_size)
    {
      const types::global_dof_index n_dofs =
        map_from_local_to_full_dof_indices.size();
      AssertDimension(n_dofs, dof_average_cell_size.size());

      std::vector<Number> full_dof_average_cell_size(dof_handler.n_dofs(level));
      map_mg_dofs_to_average_cell_size(dof_handler,
                                       level,
                                       full_dof_average_cell_size);

      for (types::global_dof_index d = 0; d < n_dofs; d++)
        {
          dof_average_cell_size[d] =
            full_dof_average_cell_size[map_from_local_to_full_dof_indices[d]];
        }
    }


    /**
     * Calculate the maximum cell sizes associated with those DoFs in the given
     * DoF handler object.
     *
     * The value doubled is used as an estimate for the diameter of the support
     * set of each DoF.
     *
     * @param dof_handler
     * @param dof_max_cell_size The returned list of maximum cell sizes. The
     * memory for this vector should be preallocated and initialized to zero
     * before calling this function.
     */
    template <typename DoFHandlerType, typename Number = double>
    void
    map_dofs_to_max_cell_size(const DoFHandlerType &dof_handler,
                              std::vector<Number>  &dof_max_cell_size)
    {
      const unsigned int n_dofs = dof_handler.n_dofs();
      AssertDimension(n_dofs, dof_max_cell_size.size());

      for (const auto &cell : dof_handler.active_cell_iterators())
        {
          /**
           * Get the diameter of the current cell.
           */
          Number cell_diameter = cell->diameter();

          /**
           * Get DoF indices local to this cell.
           */
          std::vector<types::global_dof_index> dof_indices(
            cell->get_fe().dofs_per_cell);
          cell->get_dof_indices(dof_indices);

          for (auto index : dof_indices)
            {
              if (cell_diameter > dof_max_cell_size.at(index))
                {
                  dof_max_cell_size.at(index) = cell_diameter;
                }
            }
        }
    }


    /**
     * Calculate the maximum cell sizes associated with those DoFs on a specific
     * level in the given DoF handler object.
     */
    template <typename DoFHandlerType, typename Number = double>
    void
    map_mg_dofs_to_max_cell_size(const DoFHandlerType &dof_handler,
                                 const unsigned int    level,
                                 std::vector<Number>  &dof_max_cell_size)
    {
      const unsigned int n_dofs = dof_handler.n_dofs(level);
      AssertDimension(n_dofs, dof_max_cell_size.size());

      for (const auto &cell : dof_handler.mg_cell_iterators_on_level(level))
        {
          /**
           * Get the diameter of the current cell.
           */
          Number cell_diameter = cell->diameter();

          /**
           * Get DoF indices local to this cell.
           */
          std::vector<types::global_dof_index> dof_indices(
            cell->get_fe().dofs_per_cell);
          cell->get_mg_dof_indices(dof_indices);

          for (const auto index : dof_indices)
            {
              if (cell_diameter > dof_max_cell_size.at(index))
                {
                  dof_max_cell_size.at(index) = cell_diameter;
                }
            }
        }
    }


    /**
     * Calculate the maximum cell sizes associated with a subset of DoFs
     * selected from all those DoFs in the DoF handler.
     */
    template <int dim, int spacedim, typename Number = double>
    void
    map_dofs_to_max_cell_size(const DoFHandler<dim, spacedim> &dof_handler,
                              const std::vector<types::global_dof_index>
                                &map_from_local_to_full_dof_indices,
                              std::vector<Number> &dof_max_cell_size)
    {
      const types::global_dof_index n_dofs =
        map_from_local_to_full_dof_indices.size();
      AssertDimension(n_dofs, dof_max_cell_size.size());

      std::vector<Number> full_dof_max_cell_size(dof_handler.n_dofs());
      map_dofs_to_max_cell_size(dof_handler, full_dof_max_cell_size);

      for (types::global_dof_index d = 0; d < n_dofs; d++)
        {
          dof_max_cell_size[d] =
            full_dof_max_cell_size[map_from_local_to_full_dof_indices[d]];
        }
    }
=======
    for (types::global_dof_index i = 0; i < selected_dof_values.size(); i++)
      {
        all_dof_values(map_from_local_to_full_dof_indices[i]) =
          selected_dof_values(i);
      }
  }
} // namespace DoFToolsExt
>>>>>>> 60e2842b

HBEM_NS_CLOSE

<<<<<<< HEAD
    /**
     * @brief Calculate the maximum cell sizes associated with a subset of DoFs
     * selected from all those DoFs on a specific level in the DoF handler.
     *
     * @tparam Number
     * @tparam dim
     * @tparam spacedim
     * @param dof_handler
     * @param map_from_local_to_full_dof_indices
     * @param level
     * @param dof_max_cell_size
     */
    template <int dim, int spacedim, typename Number = double>
    void
    map_mg_dofs_to_max_cell_size(const DoFHandler<dim, spacedim> &dof_handler,
                                 const std::vector<types::global_dof_index>
                                   &map_from_local_to_full_dof_indices,
                                 const unsigned int   level,
                                 std::vector<Number> &dof_max_cell_size)
    {
      const types::global_dof_index n_dofs =
        map_from_local_to_full_dof_indices.size();
      AssertDimension(n_dofs, dof_max_cell_size.size());

      std::vector<Number> full_dof_max_cell_size(dof_handler.n_dofs(level));
      map_mg_dofs_to_max_cell_size(dof_handler, level, full_dof_max_cell_size);

      for (types::global_dof_index d = 0; d < n_dofs; d++)
        {
          dof_max_cell_size[d] =
            full_dof_max_cell_size[map_from_local_to_full_dof_indices[d]];
        }
    }


    /**
     * Calculate the minimum cell sizes associated with those DoFs in the given
     * DoF handler object.
     *
     * The value doubled is used as an estimate for the diameter of the support
     * set of each DoF.
     *
     * @param dof_min_cell_size The returned list of average cell sizes. The
     * memory for this vector should be preallocated and initialized to zero
     * before calling this function.
     */
    template <typename DoFHandlerType, typename Number = double>
    void
    map_dofs_to_min_cell_size(const DoFHandlerType &dof_handler,
                              std::vector<Number>  &dof_min_cell_size)
    {
      const unsigned int n_dofs = dof_handler.n_dofs();
      AssertDimension(n_dofs, dof_min_cell_size.size());

      for (const auto &cell : dof_handler.active_cell_iterators())
        {
          /**
           * Get the diameter of the current cell.
           */
          Number cell_diameter = cell->diameter();

          /**
           * Get DoF indices local to this cell.
           */
          std::vector<types::global_dof_index> dof_indices(
            cell->get_fe().dofs_per_cell);
          cell->get_dof_indices(dof_indices);

          for (auto index : dof_indices)
            {
              if (cell_diameter < dof_min_cell_size.at(index) ||
                  dof_min_cell_size.at(index) == 0)
                {
                  dof_min_cell_size.at(index) = cell_diameter;
                }
            }
        }
    }


    /**
     * Calculate the minimum cell sizes associated with those DoFs on a specific
     * level in the given DoF handler object.
     */
    template <typename DoFHandlerType, typename Number = double>
    void
    map_mg_dofs_to_min_cell_size(const DoFHandlerType &dof_handler,
                                 const unsigned int    level,
                                 std::vector<Number>  &dof_min_cell_size)
    {
      const unsigned int n_dofs = dof_handler.n_dofs(level);
      AssertDimension(n_dofs, dof_min_cell_size.size());

      for (const auto &cell : dof_handler.mg_cell_iterators_on_level(level))
        {
          /**
           * Get the diameter of the current cell.
           */
          Number cell_diameter = cell->diameter();

          /**
           * Get DoF indices local to this cell.
           */
          std::vector<types::global_dof_index> dof_indices(
            cell->get_fe().dofs_per_cell);
          cell->get_mg_dof_indices(dof_indices);

          for (const auto index : dof_indices)
            {
              if (cell_diameter < dof_min_cell_size.at(index) ||
                  dof_min_cell_size.at(index) == 0)
                {
                  dof_min_cell_size.at(index) = cell_diameter;
                }
            }
        }
    }


    /**
     * @brief Calculate the minimum cell sizes associated with a subset of DoFs
     * selected from all those DoFs in the DoF handler.
     *
     * @tparam Number
     * @tparam dim
     * @tparam spacedim
     * @param dof_handler
     * @param map_from_local_to_full_dof_indices
     * @param dof_min_cell_size
     */
    template <int dim, int spacedim, typename Number = double>
    void
    map_dofs_to_min_cell_size(const DoFHandler<dim, spacedim> &dof_handler,
                              const std::vector<types::global_dof_index>
                                &map_from_local_to_full_dof_indices,
                              std::vector<Number> &dof_min_cell_size)
    {
      const types::global_dof_index n_dofs =
        map_from_local_to_full_dof_indices.size();
      AssertDimension(n_dofs, dof_min_cell_size.size());

      std::vector<Number> full_dof_min_cell_size(dof_handler.n_dofs());
      map_dofs_to_min_cell_size(dof_handler, full_dof_min_cell_size);

      for (types::global_dof_index d = 0; d < n_dofs; d++)
        {
          dof_min_cell_size[d] =
            full_dof_min_cell_size[map_from_local_to_full_dof_indices[d]];
        }
    }


    /**
     * @brief Calculate the minimum cell sizes associated with a subset of DoFs
     * selected from all those DoFs on a specific level in the DoF handler.
     *
     * @tparam Number
     * @tparam dim
     * @tparam spacedim
     * @param dof_handler
     * @param map_from_local_to_full_dof_indices
     * @param level
     * @param dof_min_cell_size
     */
    template <int dim, int spacedim, typename Number = double>
    void
    map_mg_dofs_to_min_cell_size(const DoFHandler<dim, spacedim> &dof_handler,
                                 const std::vector<types::global_dof_index>
                                   &map_from_local_to_full_dof_indices,
                                 const unsigned int   level,
                                 std::vector<Number> &dof_min_cell_size)
    {
      const types::global_dof_index n_dofs =
        map_from_local_to_full_dof_indices.size();
      AssertDimension(n_dofs, dof_min_cell_size.size());

      std::vector<Number> full_dof_min_cell_size(dof_handler.n_dofs(level));
      map_mg_dofs_to_min_cell_size(dof_handler, level, full_dof_min_cell_size);

      for (types::global_dof_index d = 0; d < n_dofs; d++)
        {
          dof_min_cell_size[d] =
            full_dof_min_cell_size[map_from_local_to_full_dof_indices[d]];
        }
    }


    /**
     * @brief Print out support points for the list of selected DoFs, which are
     * used for visualization in Gnuplot.
     *
     * @tparam spacedim
     * @param out
     * @param support_points
     * @param selected_dofs
     * @param has_label
     */
    template <int spacedim>
    void
    write_gnuplot_dof_support_point_info(
      std::ostream                                             &out,
      const std::map<types::global_dof_index, Point<spacedim>> &support_points,
      const std::vector<bool>                                  &selected_dofs,
      const bool has_label = true)
    {
      AssertDimension(support_points.size(), selected_dofs.size());

      AssertThrow(out, ExcIO());

      unsigned int counter = 0;
      for (const auto &p : support_points)
        {
          if (selected_dofs[counter])
            {
              if (has_label)
                {
                  out << p.second << ' ' << '"' << p.first << "\"\n";
                }
              else
                {
                  out << p.second << "\n";
                }
            }

          counter++;
        }

      out.flush();

      AssertThrow(out, ExcIO());
    }


    /**
     * @brief Copy the list of selected DoF values into the complete DoF value
     * list.
     *
     * @tparam Number
     * @param all_dof_values
     * @param selected_dof_values
     * @param map_from_local_to_full_dof_indices
     */
    template <typename Number>
    void
    extend_selected_dof_values_to_full_dofs(
      Vector<Number>       &all_dof_values,
      const Vector<Number> &selected_dof_values,
      const std::vector<types::global_dof_index>
        &map_from_local_to_full_dof_indices)
    {
      AssertDimension(selected_dof_values.size(),
                      map_from_local_to_full_dof_indices.size());

      for (types::global_dof_index i = 0; i < selected_dof_values.size(); i++)
        {
          all_dof_values(map_from_local_to_full_dof_indices[i]) =
            selected_dof_values(i);
        }
    }


    template <int dim, int spacedim>
    class DoFToCellTopology
    {
    public:
      /**
       * The core structure describing the DoF-to-cell topology.
       */
      std::vector<
        std::vector<const typename DoFHandler<dim, spacedim>::cell_iterator *>>
        topology;

      /**
       * Maximum number of cells associated with a DoF.
       */
      unsigned int max_cells_per_dof;
    };

    /**
     * Build the topology for "DoF support point-to-cell" relation.
     *
     * \mynote{2022-06-06 This topology is needed when the continuous finite
     * element such as @p FE_Q is adopted. For the discontinuous finite element
     * such as @p FE_DGQ, the DoFs in a cell are separated from those in other
     * cells. Hence, such point-to-cell topology is not necessary.}
     *
     * @param dof_to_cell_topo
     * @param dof_handler
     * @param fe_index
     */
    template <int dim, int spacedim>
    void
    build_dof_to_cell_topology(
      std::vector<
        std::vector<const typename DoFHandler<dim, spacedim>::cell_iterator *>>
        &dof_to_cell_topo,
      const std::vector<typename DoFHandler<dim, spacedim>::cell_iterator>
                                      &cell_iterators_in_dof_handler,
      const DoFHandler<dim, spacedim> &dof_handler,
      const unsigned int               fe_index = 0)
    {
      const types::global_dof_index        n_dofs = dof_handler.n_dofs();
      const FiniteElement<dim, spacedim>  &fe = dof_handler.get_fe(fe_index);
      const unsigned int                   dofs_per_cell = fe.dofs_per_cell;
      std::vector<types::global_dof_index> local_dof_indices(dofs_per_cell);

      dof_to_cell_topo.resize(n_dofs);

      for (const auto &cell : cell_iterators_in_dof_handler)
        {
          cell->get_dof_indices(local_dof_indices);
          for (auto dof_index : local_dof_indices)
            {
              dof_to_cell_topo[dof_index].push_back(&cell);
            }
        }
    }


    /**
     * @brief Build the topology for "DoF support point-to-cell" relation.
     *
     * This function is similar to \ref
     * build_dof_to_cell_topology(std::vector<std::vector<const typename
     * DoFHandler<dim, spacedim>::cell_iterator *>> &, const
     * std::vector<typename DoFHandler<dim, spacedim>::cell_iterator> &, const
     * DoFHandler<dim, spacedim> &, const unsigned int), but the result is
     * returned in the object DoFToCellTopology, which also stores the maximum
     * number of cells associated with a DoF.
     *
     * @tparam dim
     * @tparam spacedim
     * @param dof_to_cell_topo
     * @param cell_iterators_in_dof_handler
     * @param dof_handler
     * @param fe_index
     */
    template <int dim, int spacedim>
    void
    build_dof_to_cell_topology(
      DoFToCellTopology<dim, spacedim> &dof_to_cell_topo,
      const std::vector<typename DoFHandler<dim, spacedim>::cell_iterator>
                                      &cell_iterators_in_dof_handler,
      const DoFHandler<dim, spacedim> &dof_handler,
      const unsigned int               fe_index = 0)
    {
      const types::global_dof_index        n_dofs = dof_handler.n_dofs();
      const FiniteElement<dim, spacedim>  &fe = dof_handler.get_fe(fe_index);
      const unsigned int                   dofs_per_cell = fe.dofs_per_cell;
      std::vector<types::global_dof_index> local_dof_indices(dofs_per_cell);

      dof_to_cell_topo.topology.resize(n_dofs);
      dof_to_cell_topo.max_cells_per_dof = 0;

      for (const auto &cell : cell_iterators_in_dof_handler)
        {
          cell->get_dof_indices(local_dof_indices);
          for (auto dof_index : local_dof_indices)
            {
              dof_to_cell_topo.topology[dof_index].push_back(&cell);
            }
        }

      for (const auto &dof_to_cells : dof_to_cell_topo.topology)
        {
          if (dof_to_cells.size() > dof_to_cell_topo.max_cells_per_dof)
            {
              dof_to_cell_topo.max_cells_per_dof = dof_to_cells.size();
            }
        }
    }


    /**
     * @brief Build the topology for "DoF support point-to-cell" relation. The
     * DoFs are on a specific level in the multigrid.
     *
     * @tparam dim
     * @tparam spacedim
     * @param dof_to_cell_topo
     * @param mg_cell_iterators_in_dof_handler
     * @param dof_handler
     * @param level
     * @param fe_index
     */
    template <int dim, int spacedim>
    void
    build_mg_dof_to_cell_topology(
      std::vector<
        std::vector<const typename DoFHandler<dim, spacedim>::cell_iterator *>>
        &dof_to_cell_topo,
      const std::vector<typename DoFHandler<dim, spacedim>::cell_iterator>
                                      &mg_cell_iterators_in_dof_handler,
      const DoFHandler<dim, spacedim> &dof_handler,
      const unsigned int               level    = 0,
      const unsigned int               fe_index = 0)
    {
      const types::global_dof_index        n_dofs = dof_handler.n_dofs(level);
      const FiniteElement<dim, spacedim>  &fe = dof_handler.get_fe(fe_index);
      const unsigned int                   dofs_per_cell = fe.dofs_per_cell;
      std::vector<types::global_dof_index> local_dof_indices(dofs_per_cell);

      dof_to_cell_topo.resize(n_dofs);

      for (const auto &cell : mg_cell_iterators_in_dof_handler)
        {
          cell->get_mg_dof_indices(local_dof_indices);
          for (auto dof_index : local_dof_indices)
            {
              dof_to_cell_topo[dof_index].push_back(&cell);
            }
        }
    }


    /**
     * @brief Build the topology for "DoF support point-to-cell" relation. The
     * DoFs are on a specific level in the multigrid.
     *
     * This function is similar to \ref
     * build_dof_to_cell_topology(std::vector<std::vector<const typename
     * DoFHandler<dim, spacedim>::cell_iterator *>> &, const
     * std::vector<typename DoFHandler<dim, spacedim>::cell_iterator> &, const
     * DoFHandler<dim, spacedim> &, const unsigned int, const unsigned int), but
     * the result is returned in the object DoFToCellTopology, which also stores
     * the maximum number of cells associated with a DoF.
     *
     * @tparam dim
     * @tparam spacedim
     * @param dof_to_cell_topo
     * @param mg_cell_iterators_in_dof_handler
     * @param dof_handler
     * @param level
     * @param fe_index
     */
    template <int dim, int spacedim>
    void
    build_mg_dof_to_cell_topology(
      DoFToCellTopology<dim, spacedim> &dof_to_cell_topo,
      const std::vector<typename DoFHandler<dim, spacedim>::cell_iterator>
                                      &mg_cell_iterators_in_dof_handler,
      const DoFHandler<dim, spacedim> &dof_handler,
      const unsigned int               level    = 0,
      const unsigned int               fe_index = 0)
    {
      const types::global_dof_index        n_dofs = dof_handler.n_dofs(level);
      const FiniteElement<dim, spacedim>  &fe = dof_handler.get_fe(fe_index);
      const unsigned int                   dofs_per_cell = fe.dofs_per_cell;
      std::vector<types::global_dof_index> local_dof_indices(dofs_per_cell);

      dof_to_cell_topo.topology.resize(n_dofs);
      dof_to_cell_topo.max_cells_per_dof = 0;

      for (const auto &cell : mg_cell_iterators_in_dof_handler)
        {
          cell->get_mg_dof_indices(local_dof_indices);
          for (auto dof_index : local_dof_indices)
            {
              dof_to_cell_topo.topology[dof_index].push_back(&cell);
            }
        }

      for (const auto &dof_to_cells : dof_to_cell_topo.topology)
        {
          if (dof_to_cells.size() > dof_to_cell_topo.max_cells_per_dof)
            {
              dof_to_cell_topo.max_cells_per_dof = dof_to_cells.size();
            }
        }
    }


    /**
     * @brief Make a sparsity pattern where the row indices of the matrix should
     * be converted from external DoF numbering to internal.
     */
    template <int dim, int spacedim, typename SparsityPatternType>
    void
    make_sparsity_pattern(
      const DoFHandler<dim, spacedim>            &dof_row,
      const std::vector<types::global_dof_index> &dof_row_e2i_numbering,
      const DoFHandler<dim, spacedim>            &dof_col,
      SparsityPatternType                        &sparsity)
    {
      const types::global_dof_index n_dofs_row = dof_row.n_dofs();
      const types::global_dof_index n_dofs_col = dof_col.n_dofs();
      (void)n_dofs_row;
      (void)n_dofs_col;

      Assert(sparsity.n_rows() == n_dofs_row,
             ExcDimensionMismatch(sparsity.n_rows(), n_dofs_row));
      Assert(sparsity.n_cols() == n_dofs_col,
             ExcDimensionMismatch(sparsity.n_cols(), n_dofs_col));

      using cell_iterator = typename DoFHandler<dim, spacedim>::cell_iterator;
      std::list<std::pair<cell_iterator, cell_iterator>> cell_list =
        GridTools::get_finest_common_cells(dof_row, dof_col);

      for (const auto &cell_pair : cell_list)
        {
          const cell_iterator cell_row = cell_pair.first;
          const cell_iterator cell_col = cell_pair.second;

          if (cell_row->is_active() && cell_col->is_active())
            {
              const unsigned int dofs_per_cell_row =
                cell_row->get_fe().n_dofs_per_cell();
              const unsigned int dofs_per_cell_col =
                cell_col->get_fe().n_dofs_per_cell();
              std::vector<types::global_dof_index> local_dof_indices_row(
                dofs_per_cell_row);
              std::vector<types::global_dof_index> local_dof_indices_col(
                dofs_per_cell_col);
              cell_row->get_dof_indices(local_dof_indices_row);
              cell_col->get_dof_indices(local_dof_indices_col);
              for (unsigned int i = 0; i < dofs_per_cell_row; ++i)
                sparsity.add_entries(
                  dof_row_e2i_numbering[local_dof_indices_row[i]],
                  local_dof_indices_col.begin(),
                  local_dof_indices_col.end());
            }
        }
    }
  } // namespace DoFToolsExt
} // namespace HierBEM
#endif /* INCLUDE_DOF_TOOLS_EXT_H_ */
=======
#endif // HIERBEM_INCLUDE_DOF_TOOLS_EXT_H_
>>>>>>> 60e2842b
<|MERGE_RESOLUTION|>--- conflicted
+++ resolved
@@ -24,11 +24,12 @@
 #include <vector>
 
 #include "config.h"
+#include "dof_to_cell_topology.h"
 #include "gmsh_manipulation.h"
 
+HBEM_NS_OPEN
+
 using namespace dealii;
-
-HBEM_NS_OPEN
 
 namespace DoFToolsExt
 {
@@ -130,454 +131,6 @@
             for (unsigned int i = 0; i < dofs_per_cell; ++i)
               {
                 selected_dofs[cell_dof_indices[i]] = true;
-<<<<<<< HEAD
-            }
-        }
-    }
-
-
-    /**
-     * Mark the DoFs in cells which have a material id belonging to the given
-     * collection.
-     *
-     * @param dof_handler
-     * @param material_ids
-     * @param selected_dofs
-     * @param reset_selectors_to_false If preset all selectors to false at the
-     * beginning of this function.
-     */
-    template <int dim, int spacedim>
-    void
-    extract_material_domain_dofs(
-      const DoFHandler<dim, spacedim>    &dof_handler,
-      const std::set<types::material_id> &material_ids,
-      std::vector<bool>                  &selected_dofs,
-      const bool                          reset_selectors_to_false = true)
-    {
-      Assert(selected_dofs.size() == dof_handler.n_dofs(),
-             ExcDimensionMismatch(selected_dofs.size(), dof_handler.n_dofs()));
-
-      if (reset_selectors_to_false)
-        {
-          // preset all values by false
-          std::fill_n(selected_dofs.begin(), dof_handler.n_dofs(), false);
-        }
-
-      // Global DoF indices for the current cell.
-      std::vector<types::global_dof_index> cell_dof_indices;
-      cell_dof_indices.reserve(
-        dof_handler.get_fe_collection().max_dofs_per_cell());
-
-      // this function is similar to the make_sparsity_pattern function, see
-      // there for more information
-      typename DoFHandler<dim, spacedim>::active_cell_iterator
-        cell = dof_handler.begin_active(),
-        endc = dof_handler.end();
-      for (; cell != endc; ++cell)
-        {
-          // Find the current cell's material id in the given list.
-          auto found_iter = material_ids.find(cell->material_id());
-
-          if (found_iter != material_ids.end())
-            {
-              const unsigned int dofs_per_cell = cell->get_fe().dofs_per_cell;
-              cell_dof_indices.resize(dofs_per_cell);
-              cell->get_dof_indices(cell_dof_indices);
-              for (unsigned int i = 0; i < dofs_per_cell; ++i)
-                {
-                  selected_dofs[cell_dof_indices[i]] = true;
-                }
-            }
-        }
-    }
-
-
-    /**
-     * @brief Generate DoF selectors for those on the boundary condition.
-     *
-     * @tparam dim
-     * @tparam spacedim
-     * @param dof_handler
-     * @param boundary_bc_definition
-     * @param selected_dofs
-     * @param reset_selectors_to_false
-     */
-    template <int dim, int spacedim>
-    void
-    extract_boundary_condition_dofs(
-      const DoFHandler<dim, spacedim>                   &dof_handler,
-      std::map<EntityTag, Function<spacedim, double> *> &boundary_bc_definition,
-      std::vector<bool>                                 &selected_dofs,
-      const bool reset_selectors_to_false = true)
-    {
-      Assert(selected_dofs.size() == dof_handler.n_dofs(),
-             ExcDimensionMismatch(selected_dofs.size(), dof_handler.n_dofs()));
-
-      if (reset_selectors_to_false)
-        {
-          // preset all values by false
-          std::fill_n(selected_dofs.begin(), dof_handler.n_dofs(), false);
-        }
-
-      // Global DoF indices for the current cell.
-      std::vector<types::global_dof_index> cell_dof_indices;
-      cell_dof_indices.reserve(
-        dof_handler.get_fe_collection().max_dofs_per_cell());
-
-      // this function is similar to the make_sparsity_pattern function, see
-      // there for more information
-      typename DoFHandler<dim, spacedim>::active_cell_iterator
-        cell = dof_handler.begin_active(),
-        endc = dof_handler.end();
-      for (; cell != endc; ++cell)
-        {
-          // Find the current cell's material id in the given list.
-          auto found_iter = boundary_bc_definition.find(cell->material_id());
-
-          if (found_iter != boundary_bc_definition.end())
-            {
-              const unsigned int dofs_per_cell = cell->get_fe().dofs_per_cell;
-              cell_dof_indices.resize(dofs_per_cell);
-              cell->get_dof_indices(cell_dof_indices);
-              for (unsigned int i = 0; i < dofs_per_cell; ++i)
-                {
-                  selected_dofs[cell_dof_indices[i]] = true;
-                }
-            }
-        }
-    }
-
-
-    template <int dim, int spacedim>
-    void
-    extract_material_domain_dofs_excluding_boundary_dofs(
-      const DoFHandler<dim, spacedim>    &dof_handler,
-      const std::set<types::material_id> &boundary_cell_material_ids,
-      std::vector<bool>                  &selected_dofs)
-    {
-      Assert(selected_dofs.size() == dof_handler.n_dofs(),
-             ExcDimensionMismatch(selected_dofs.size(), dof_handler.n_dofs()));
-
-      // preset all values by true.
-      std::fill_n(selected_dofs.begin(), dof_handler.n_dofs(), true);
-
-      std::vector<types::global_dof_index> face_dof_indices(
-        dof_handler.get_fe().dofs_per_face);
-
-      typename DoFHandler<dim, spacedim>::active_cell_iterator
-        cell = dof_handler.begin_active(),
-        endc = dof_handler.end();
-      for (; cell != endc; ++cell)
-        {
-          // Find the current cell's material id in the list of ids for the
-          // boundary cells.
-          auto found_iter =
-            boundary_cell_material_ids.find(cell->material_id());
-
-          if (found_iter != boundary_cell_material_ids.end())
-            {
-              // Iterate over each face, which is actually a line in
-              // this case, and check if it completely lies at boundary.
-              for (unsigned int f = 0; f < GeometryInfo<dim>::faces_per_cell;
-                   f++)
-                {
-                  // Get the face iterator as a @p DoFAccessor, but it
-                  // should be converted to a @p CellAccessor to call
-                  // @p at_boundary.
-                  if (cell->at_boundary(f))
-                    {
-                      // Get the face iterator as a @p DoFCellAccessor.
-                      cell->face(f)->get_dof_indices(face_dof_indices);
-
-                      for (unsigned int d = 0;
-                           d < dof_handler.get_fe().dofs_per_face;
-                           d++)
-                        {
-                          selected_dofs[face_dof_indices[d]] = false;
-                        }
-                    }
-                }
-            }
-        }
-    }
-
-
-    /**
-     * Return a list of support points for the local DoFs selected from the full
-     * list of DoFs handled by the DoF handler.
-     *
-     * @pre
-     * @post
-     * @tparam dim
-     * @tparam spacedim
-     * @param mapping The mapping from the reference cell to the real cell on
-     * which DoFs are defined.
-     * @param dof_handler The DoF handler object, in which the finite element
-     * object should provide support points.
-     * @param map_from_local_to_full_dof_indices This is a vector which stores
-     * a list of global DoF indices corresponding to the DoFs held in the
-     * @p dof_handler, while the element indices of this vector play the role
-     * of local DoF indices corresponding to the selected DoFs. Therefore, this
-     * vector is used as a map from local to global DoF indices.
-     * @param support_points A vector that stores the corresponding location of
-     * the DoFs in real space coordinates. Before calling this function, this
-     * vector should has the same size as the number of selected local DoFs,
-     * which is also equal to the size of @p map_from_local_to_full_dof_indices.
-     * Previous content of this object is deleted in this function.
-     */
-    template <int dim, int spacedim>
-    void
-    map_dofs_to_support_points(const Mapping<dim, spacedim>    &mapping,
-                               const DoFHandler<dim, spacedim> &dof_handler,
-                               const std::vector<types::global_dof_index>
-                                 &map_from_local_to_full_dof_indices,
-                               std::vector<Point<spacedim>> &support_points)
-    {
-      const types::global_dof_index n_dofs =
-        map_from_local_to_full_dof_indices.size();
-      AssertDimension(n_dofs, support_points.size());
-
-      std::vector<Point<spacedim>> full_support_points(dof_handler.n_dofs());
-      DoFTools::map_dofs_to_support_points(mapping,
-                                           dof_handler,
-                                           full_support_points);
-
-      for (types::global_dof_index d = 0; d < n_dofs; d++)
-        {
-          support_points[d] =
-            full_support_points[map_from_local_to_full_dof_indices[d]];
-        }
-    }
-
-
-    /**
-     * @brief Return a list of support points for DoFs on the specified level in
-     * the DoF handler.
-     *
-     * The result is a map from DoF indices to support points, which can be
-     * passed to DoFTools::write_gnuplot_dof_support_point_info for visualizing
-     * the distribution of support points.
-     *
-     * @tparam dim
-     * @tparam spacedim
-     * @param mapping
-     * @param dof_handler
-     * @param level
-     * @param support_points
-     */
-    template <int dim, int spacedim>
-    void
-    map_mg_dofs_to_support_points(
-      const Mapping<dim, spacedim>                       &mapping,
-      const DoFHandler<dim, spacedim>                    &dof_handler,
-      const unsigned int                                  level,
-      std::map<types::global_dof_index, Point<spacedim>> &support_points)
-    {
-      support_points.clear();
-
-      // Get the unit support point coordinates.
-      const std::vector<Point<dim>> &unit_supports =
-        dof_handler.get_fe().get_unit_support_points();
-
-      std::vector<types::global_dof_index> dof_indices_in_cell(
-        dof_handler.get_fe().dofs_per_cell);
-
-      // Iterate over each cell on the specified level.
-      for (const auto &cell : dof_handler.mg_cell_iterators_on_level(level))
-        {
-          // Get the DoF indices in the current cell.
-          cell->get_mg_dof_indices(dof_indices_in_cell);
-
-          // Transform each unit support point to real cell and added to the
-          // result map.
-          unsigned int i = 0;
-          for (const auto &p : unit_supports)
-            {
-              support_points[dof_indices_in_cell[i]] =
-                mapping.transform_unit_to_real_cell(cell, p);
-              i++;
-            }
-        }
-    }
-
-
-    /**
-     * @brief Return a list of support points for DoFs on the specified level in
-     * the DoF handler.
-     *
-     * @tparam dim
-     * @tparam spacedim
-     * @param mapping
-     * @param dof_handler
-     * @param level
-     * @param support_points
-     */
-    template <int dim, int spacedim>
-    void
-    map_mg_dofs_to_support_points(const Mapping<dim, spacedim>    &mapping,
-                                  const DoFHandler<dim, spacedim> &dof_handler,
-                                  const unsigned int               level,
-                                  std::vector<Point<spacedim>> &support_points)
-    {
-      AssertDimension(dof_handler.n_dofs(level), support_points.size());
-
-      // Get the unit support point coordinates.
-      const std::vector<Point<dim>> &unit_supports =
-        dof_handler.get_fe().get_unit_support_points();
-
-      std::vector<types::global_dof_index> dof_indices_in_cell(
-        dof_handler.get_fe().dofs_per_cell);
-
-      // Iterate over each cell on the specified level.
-      for (const auto &cell : dof_handler.mg_cell_iterators_on_level(level))
-        {
-          // Get the DoF indices in the current cell.
-          cell->get_mg_dof_indices(dof_indices_in_cell);
-
-          // Transform each unit support point to real cell.
-          unsigned int i = 0;
-          for (const auto &p : unit_supports)
-            {
-              support_points[dof_indices_in_cell[i]] =
-                mapping.transform_unit_to_real_cell(cell, p);
-              i++;
-            }
-        }
-    }
-
-
-    /**
-     * Calculate the average cell sizes associated with those DoFs in the given
-     * DoF handler object.
-     *
-     * \mynote{The doubled cell size will be used as an estimate for the
-     * diameter of the support set of each DoF.}
-     *
-     * @param dof_handler DoF handler object.
-     * @param dof_average_cell_size The returned list of average cell sizes
-     * which corresponds to the DoFs held within the DoF handler object. The
-     * memory for this vector should be preallocated and initialized to zero
-     * before calling this function.
-     */
-    template <int dim, int spacedim, typename Number = double>
-    void
-    map_dofs_to_average_cell_size(const DoFHandler<dim, spacedim> &dof_handler,
-                                  std::vector<Number> &dof_average_cell_size)
-    {
-      const unsigned int n_dofs = dof_handler.n_dofs();
-      AssertDimension(n_dofs, dof_average_cell_size.size());
-
-      /**
-       * Create the vector which stores the number of cells that share a common
-       * DoF for each DoF.
-       */
-      std::vector<unsigned int> number_of_cells_sharing_dof(n_dofs, 0);
-
-      for (const auto &cell : dof_handler.active_cell_iterators())
-        {
-          /**
-           * Get the diameter of the current cell.
-           */
-          Number cell_diameter = cell->diameter();
-
-          /**
-           * Get DoF indices local to this cell.
-           */
-          std::vector<types::global_dof_index> dof_indices(
-            cell->get_fe().dofs_per_cell);
-          cell->get_dof_indices(dof_indices);
-
-          for (const auto index : dof_indices)
-            {
-              number_of_cells_sharing_dof.at(index) += 1;
-              dof_average_cell_size.at(index) += cell_diameter;
-            }
-        }
-
-      for (unsigned int i = 0; i < n_dofs; i++)
-        {
-          dof_average_cell_size.at(i) /= number_of_cells_sharing_dof.at(i);
-        }
-    }
-
-
-    /**
-     * @brief Calculate the average cell sizes associated with those DoFs on a
-     * specific level in the given DoF handler object.
-     *
-     * @tparam Number
-     * @tparam dim
-     * @tparam spacedim
-     * @param dof_handler
-     * @param level
-     * @param dof_average_cell_size
-     */
-    template <int dim, int spacedim, typename Number = double>
-    void
-    map_mg_dofs_to_average_cell_size(
-      const DoFHandler<dim, spacedim> &dof_handler,
-      const unsigned int               level,
-      std::vector<Number>             &dof_average_cell_size)
-    {
-      const unsigned int n_dofs = dof_handler.n_dofs(level);
-      AssertDimension(n_dofs, dof_average_cell_size.size());
-
-      /**
-       * Create the vector which stores the number of cells that share a common
-       * DoF for each DoF.
-       */
-      std::vector<unsigned int> number_of_cells_sharing_dof(n_dofs, 0);
-
-      for (const auto &cell : dof_handler.mg_cell_iterators_on_level(level))
-        {
-          /**
-           * Get the diameter of the current cell.
-           */
-          Number cell_diameter = cell->diameter();
-
-          /**
-           * Get DoF indices local to this cell.
-           */
-          std::vector<types::global_dof_index> dof_indices(
-            cell->get_fe().dofs_per_cell);
-          cell->get_mg_dof_indices(dof_indices);
-
-          for (const auto index : dof_indices)
-            {
-              number_of_cells_sharing_dof.at(index) += 1;
-              dof_average_cell_size.at(index) += cell_diameter;
-            }
-        }
-
-      for (unsigned int i = 0; i < n_dofs; i++)
-        {
-          dof_average_cell_size.at(i) /= number_of_cells_sharing_dof.at(i);
-        }
-    }
-
-
-    /**
-     * Calculate the average cell sizes associated with a subset of DoFs
-     * selected from all those DoFs in the DoF handler.
-     *
-     * \mynote{The doubled cell size will be used as an estimate for the
-     * diameter of the support set of each DoF.}
-     *
-     * @pre
-     * @post
-     * @tparam dim
-     * @tparam spacedim
-     * @tparam Number
-     * @param dof_handler DoF handler object.
-     * @param map_from_local_to_full_dof_indices This is a vector which stores
-     * a list of global DoF indices corresponding to the DoFs held in the
-     * @p dof_handler, while the element indices of this vector play the role
-     * of local DoF indices corresponding to the selected DoFs. Therefore, this
-     * vector is used as a map from local to global DoF indices.
-     * @param dof_average_cell_size The returned list of average cell sizes
-     * which corresponds to the selected DoFs. The memory for this vector should
-     * be preallocated before calling this function.
-=======
               }
           }
       }
@@ -741,8 +294,104 @@
 
 
   /**
-   * Calculate the average cell sizes associated with those DoFs handled by
-   * the given DoF handler object.
+   * @brief Return a list of support points for DoFs on the specified level in
+   * the DoF handler.
+   *
+   * The result is a map from DoF indices to support points, which can be
+   * passed to DoFTools::write_gnuplot_dof_support_point_info for visualizing
+   * the distribution of support points.
+   *
+   * @tparam dim
+   * @tparam spacedim
+   * @param mapping
+   * @param dof_handler
+   * @param level
+   * @param support_points
+   */
+  template <int dim, int spacedim>
+  void
+  map_mg_dofs_to_support_points(
+    const Mapping<dim, spacedim>                       &mapping,
+    const DoFHandler<dim, spacedim>                    &dof_handler,
+    const unsigned int                                  level,
+    std::map<types::global_dof_index, Point<spacedim>> &support_points)
+  {
+    support_points.clear();
+
+    // Get the unit support point coordinates.
+    const std::vector<Point<dim>> &unit_supports =
+      dof_handler.get_fe().get_unit_support_points();
+
+    std::vector<types::global_dof_index> dof_indices_in_cell(
+      dof_handler.get_fe().dofs_per_cell);
+
+    // Iterate over each cell on the specified level.
+    for (const auto &cell : dof_handler.mg_cell_iterators_on_level(level))
+      {
+        // Get the DoF indices in the current cell.
+        cell->get_mg_dof_indices(dof_indices_in_cell);
+
+        // Transform each unit support point to real cell and added to the
+        // result map.
+        unsigned int i = 0;
+        for (const auto &p : unit_supports)
+          {
+            support_points[dof_indices_in_cell[i]] =
+              mapping.transform_unit_to_real_cell(cell, p);
+            i++;
+          }
+      }
+  }
+
+
+  /**
+   * @brief Return a list of support points for DoFs on the specified level in
+   * the DoF handler.
+   *
+   * @tparam dim
+   * @tparam spacedim
+   * @param mapping
+   * @param dof_handler
+   * @param level
+   * @param support_points
+   */
+  template <int dim, int spacedim>
+  void
+  map_mg_dofs_to_support_points(const Mapping<dim, spacedim>    &mapping,
+                                const DoFHandler<dim, spacedim> &dof_handler,
+                                const unsigned int               level,
+                                std::vector<Point<spacedim>>    &support_points)
+  {
+    AssertDimension(dof_handler.n_dofs(level), support_points.size());
+
+    // Get the unit support point coordinates.
+    const std::vector<Point<dim>> &unit_supports =
+      dof_handler.get_fe().get_unit_support_points();
+
+    std::vector<types::global_dof_index> dof_indices_in_cell(
+      dof_handler.get_fe().dofs_per_cell);
+
+    // Iterate over each cell on the specified level.
+    for (const auto &cell : dof_handler.mg_cell_iterators_on_level(level))
+      {
+        // Get the DoF indices in the current cell.
+        cell->get_mg_dof_indices(dof_indices_in_cell);
+
+        // Transform each unit support point to real cell.
+        unsigned int i = 0;
+        for (const auto &p : unit_supports)
+          {
+            support_points[dof_indices_in_cell[i]] =
+              mapping.transform_unit_to_real_cell(cell, p);
+            i++;
+          }
+      }
+  }
+
+
+  /**
+   * Calculate the average cell sizes associated with those DoFs in the given
+   * DoF handler object.
    *
    * \mynote{The doubled cell size will be used as an estimate for the
    * diameter of the support set of each DoF.}
@@ -764,7 +413,6 @@
     /**
      * Create the vector which stores the number of cells that share a common
      * DoF for each DoF.
->>>>>>> 60e2842b
      */
     std::vector<unsigned int> number_of_cells_sharing_dof(n_dofs, 0);
 
@@ -782,7 +430,7 @@
           cell->get_fe().dofs_per_cell);
         cell->get_dof_indices(dof_indices);
 
-        for (auto index : dof_indices)
+        for (const auto index : dof_indices)
           {
             number_of_cells_sharing_dof.at(index) += 1;
             dof_average_cell_size.at(index) += cell_diameter;
@@ -797,8 +445,62 @@
 
 
   /**
+   * @brief Calculate the average cell sizes associated with those DoFs on a
+   * specific level in the given DoF handler object.
+   *
+   * @tparam Number
+   * @tparam dim
+   * @tparam spacedim
+   * @param dof_handler
+   * @param level
+   * @param dof_average_cell_size
+   */
+  template <int dim, int spacedim, typename Number = double>
+  void
+  map_mg_dofs_to_average_cell_size(const DoFHandler<dim, spacedim> &dof_handler,
+                                   const unsigned int               level,
+                                   std::vector<Number> &dof_average_cell_size)
+  {
+    const unsigned int n_dofs = dof_handler.n_dofs(level);
+    AssertDimension(n_dofs, dof_average_cell_size.size());
+
+    /**
+     * Create the vector which stores the number of cells that share a common
+     * DoF for each DoF.
+     */
+    std::vector<unsigned int> number_of_cells_sharing_dof(n_dofs, 0);
+
+    for (const auto &cell : dof_handler.mg_cell_iterators_on_level(level))
+      {
+        /**
+         * Get the diameter of the current cell.
+         */
+        Number cell_diameter = cell->diameter();
+
+        /**
+         * Get DoF indices local to this cell.
+         */
+        std::vector<types::global_dof_index> dof_indices(
+          cell->get_fe().dofs_per_cell);
+        cell->get_mg_dof_indices(dof_indices);
+
+        for (const auto index : dof_indices)
+          {
+            number_of_cells_sharing_dof.at(index) += 1;
+            dof_average_cell_size.at(index) += cell_diameter;
+          }
+      }
+
+    for (unsigned int i = 0; i < n_dofs; i++)
+      {
+        dof_average_cell_size.at(i) /= number_of_cells_sharing_dof.at(i);
+      }
+  }
+
+
+  /**
    * Calculate the average cell sizes associated with a subset of DoFs
-   * selected from all those DoFs held within the DoF handler.
+   * selected from all those DoFs in the DoF handler.
    *
    * \mynote{The doubled cell size will be used as an estimate for the
    * diameter of the support set of each DoF.}
@@ -841,12 +543,50 @@
 
 
   /**
-   * Calculate the maximum cell sizes associated with those DoFs handled by
-   * the given DoF handler object.
+   * @brief Calculate the average cell sizes associated with a subset of DoFs
+   * selected from all those DoFs on a specific level in the DoF handler.
+   *
+   * @tparam Number
+   * @tparam dim
+   * @tparam spacedim
+   * @param dof_handler
+   * @param map_from_local_to_full_dof_indices
+   * @param level
+   * @param dof_average_cell_size
+   */
+  template <int dim, int spacedim, typename Number = double>
+  void
+  map_mg_dofs_to_average_cell_size(const DoFHandler<dim, spacedim> &dof_handler,
+                                   const std::vector<types::global_dof_index>
+                                     &map_from_local_to_full_dof_indices,
+                                   const unsigned int   level,
+                                   std::vector<Number> &dof_average_cell_size)
+  {
+    const types::global_dof_index n_dofs =
+      map_from_local_to_full_dof_indices.size();
+    AssertDimension(n_dofs, dof_average_cell_size.size());
+
+    std::vector<Number> full_dof_average_cell_size(dof_handler.n_dofs(level));
+    map_mg_dofs_to_average_cell_size(dof_handler,
+                                     level,
+                                     full_dof_average_cell_size);
+
+    for (types::global_dof_index d = 0; d < n_dofs; d++)
+      {
+        dof_average_cell_size[d] =
+          full_dof_average_cell_size[map_from_local_to_full_dof_indices[d]];
+      }
+  }
+
+
+  /**
+   * Calculate the maximum cell sizes associated with those DoFs in the given
+   * DoF handler object.
    *
    * The value doubled is used as an estimate for the diameter of the support
    * set of each DoF.
    *
+   * @param dof_handler
    * @param dof_max_cell_size The returned list of maximum cell sizes. The
    * memory for this vector should be preallocated and initialized to zero
    * before calling this function.
@@ -884,6 +624,48 @@
   }
 
 
+  /**
+   * Calculate the maximum cell sizes associated with those DoFs on a specific
+   * level in the given DoF handler object.
+   */
+  template <typename DoFHandlerType, typename Number = double>
+  void
+  map_mg_dofs_to_max_cell_size(const DoFHandlerType &dof_handler,
+                               const unsigned int    level,
+                               std::vector<Number>  &dof_max_cell_size)
+  {
+    const unsigned int n_dofs = dof_handler.n_dofs(level);
+    AssertDimension(n_dofs, dof_max_cell_size.size());
+
+    for (const auto &cell : dof_handler.mg_cell_iterators_on_level(level))
+      {
+        /**
+         * Get the diameter of the current cell.
+         */
+        Number cell_diameter = cell->diameter();
+
+        /**
+         * Get DoF indices local to this cell.
+         */
+        std::vector<types::global_dof_index> dof_indices(
+          cell->get_fe().dofs_per_cell);
+        cell->get_mg_dof_indices(dof_indices);
+
+        for (const auto index : dof_indices)
+          {
+            if (cell_diameter > dof_max_cell_size.at(index))
+              {
+                dof_max_cell_size.at(index) = cell_diameter;
+              }
+          }
+      }
+  }
+
+
+  /**
+   * Calculate the maximum cell sizes associated with a subset of DoFs
+   * selected from all those DoFs in the DoF handler.
+   */
   template <int dim, int spacedim, typename Number = double>
   void
   map_dofs_to_max_cell_size(const DoFHandler<dim, spacedim> &dof_handler,
@@ -907,8 +689,43 @@
 
 
   /**
-   * Calculate the minimum cell sizes associated with those DoFs handled by
-   * the given DoF handler object.
+   * @brief Calculate the maximum cell sizes associated with a subset of DoFs
+   * selected from all those DoFs on a specific level in the DoF handler.
+   *
+   * @tparam Number
+   * @tparam dim
+   * @tparam spacedim
+   * @param dof_handler
+   * @param map_from_local_to_full_dof_indices
+   * @param level
+   * @param dof_max_cell_size
+   */
+  template <int dim, int spacedim, typename Number = double>
+  void
+  map_mg_dofs_to_max_cell_size(const DoFHandler<dim, spacedim> &dof_handler,
+                               const std::vector<types::global_dof_index>
+                                 &map_from_local_to_full_dof_indices,
+                               const unsigned int   level,
+                               std::vector<Number> &dof_max_cell_size)
+  {
+    const types::global_dof_index n_dofs =
+      map_from_local_to_full_dof_indices.size();
+    AssertDimension(n_dofs, dof_max_cell_size.size());
+
+    std::vector<Number> full_dof_max_cell_size(dof_handler.n_dofs(level));
+    map_mg_dofs_to_max_cell_size(dof_handler, level, full_dof_max_cell_size);
+
+    for (types::global_dof_index d = 0; d < n_dofs; d++)
+      {
+        dof_max_cell_size[d] =
+          full_dof_max_cell_size[map_from_local_to_full_dof_indices[d]];
+      }
+  }
+
+
+  /**
+   * Calculate the minimum cell sizes associated with those DoFs in the given
+   * DoF handler object.
    *
    * The value doubled is used as an estimate for the diameter of the support
    * set of each DoF.
@@ -951,6 +768,56 @@
   }
 
 
+  /**
+   * Calculate the minimum cell sizes associated with those DoFs on a specific
+   * level in the given DoF handler object.
+   */
+  template <typename DoFHandlerType, typename Number = double>
+  void
+  map_mg_dofs_to_min_cell_size(const DoFHandlerType &dof_handler,
+                               const unsigned int    level,
+                               std::vector<Number>  &dof_min_cell_size)
+  {
+    const unsigned int n_dofs = dof_handler.n_dofs(level);
+    AssertDimension(n_dofs, dof_min_cell_size.size());
+
+    for (const auto &cell : dof_handler.mg_cell_iterators_on_level(level))
+      {
+        /**
+         * Get the diameter of the current cell.
+         */
+        Number cell_diameter = cell->diameter();
+
+        /**
+         * Get DoF indices local to this cell.
+         */
+        std::vector<types::global_dof_index> dof_indices(
+          cell->get_fe().dofs_per_cell);
+        cell->get_mg_dof_indices(dof_indices);
+
+        for (const auto index : dof_indices)
+          {
+            if (cell_diameter < dof_min_cell_size.at(index) ||
+                dof_min_cell_size.at(index) == 0)
+              {
+                dof_min_cell_size.at(index) = cell_diameter;
+              }
+          }
+      }
+  }
+
+
+  /**
+   * @brief Calculate the minimum cell sizes associated with a subset of DoFs
+   * selected from all those DoFs in the DoF handler.
+   *
+   * @tparam Number
+   * @tparam dim
+   * @tparam spacedim
+   * @param dof_handler
+   * @param map_from_local_to_full_dof_indices
+   * @param dof_min_cell_size
+   */
   template <int dim, int spacedim, typename Number = double>
   void
   map_dofs_to_min_cell_size(const DoFHandler<dim, spacedim> &dof_handler,
@@ -973,6 +840,51 @@
   }
 
 
+  /**
+   * @brief Calculate the minimum cell sizes associated with a subset of DoFs
+   * selected from all those DoFs on a specific level in the DoF handler.
+   *
+   * @tparam Number
+   * @tparam dim
+   * @tparam spacedim
+   * @param dof_handler
+   * @param map_from_local_to_full_dof_indices
+   * @param level
+   * @param dof_min_cell_size
+   */
+  template <int dim, int spacedim, typename Number = double>
+  void
+  map_mg_dofs_to_min_cell_size(const DoFHandler<dim, spacedim> &dof_handler,
+                               const std::vector<types::global_dof_index>
+                                 &map_from_local_to_full_dof_indices,
+                               const unsigned int   level,
+                               std::vector<Number> &dof_min_cell_size)
+  {
+    const types::global_dof_index n_dofs =
+      map_from_local_to_full_dof_indices.size();
+    AssertDimension(n_dofs, dof_min_cell_size.size());
+
+    std::vector<Number> full_dof_min_cell_size(dof_handler.n_dofs(level));
+    map_mg_dofs_to_min_cell_size(dof_handler, level, full_dof_min_cell_size);
+
+    for (types::global_dof_index d = 0; d < n_dofs; d++)
+      {
+        dof_min_cell_size[d] =
+          full_dof_min_cell_size[map_from_local_to_full_dof_indices[d]];
+      }
+  }
+
+
+  /**
+   * @brief Print out support points for the list of selected DoFs, which are
+   * used for visualization in Gnuplot.
+   *
+   * @tparam spacedim
+   * @param out
+   * @param support_points
+   * @param selected_dofs
+   * @param has_label
+   */
   template <int spacedim>
   void
   write_gnuplot_dof_support_point_info(
@@ -1009,6 +921,15 @@
   }
 
 
+  /**
+   * @brief Copy the list of selected DoF values into the complete DoF value
+   * list.
+   *
+   * @tparam Number
+   * @param all_dof_values
+   * @param selected_dof_values
+   * @param map_from_local_to_full_dof_indices
+   */
   template <typename Number>
   void
   extend_selected_dof_values_to_full_dofs(
@@ -1020,691 +941,261 @@
     AssertDimension(selected_dof_values.size(),
                     map_from_local_to_full_dof_indices.size());
 
-<<<<<<< HEAD
-    /**
-     * @brief Calculate the average cell sizes associated with a subset of DoFs
-     * selected from all those DoFs on a specific level in the DoF handler.
-     *
-     * @tparam Number
-     * @tparam dim
-     * @tparam spacedim
-     * @param dof_handler
-     * @param map_from_local_to_full_dof_indices
-     * @param level
-     * @param dof_average_cell_size
-     */
-    template <int dim, int spacedim, typename Number = double>
-    void
-    map_mg_dofs_to_average_cell_size(
-      const DoFHandler<dim, spacedim> &dof_handler,
-      const std::vector<types::global_dof_index>
-                          &map_from_local_to_full_dof_indices,
-      const unsigned int   level,
-      std::vector<Number> &dof_average_cell_size)
-    {
-      const types::global_dof_index n_dofs =
-        map_from_local_to_full_dof_indices.size();
-      AssertDimension(n_dofs, dof_average_cell_size.size());
-
-      std::vector<Number> full_dof_average_cell_size(dof_handler.n_dofs(level));
-      map_mg_dofs_to_average_cell_size(dof_handler,
-                                       level,
-                                       full_dof_average_cell_size);
-
-      for (types::global_dof_index d = 0; d < n_dofs; d++)
-        {
-          dof_average_cell_size[d] =
-            full_dof_average_cell_size[map_from_local_to_full_dof_indices[d]];
-        }
-    }
-
-
-    /**
-     * Calculate the maximum cell sizes associated with those DoFs in the given
-     * DoF handler object.
-     *
-     * The value doubled is used as an estimate for the diameter of the support
-     * set of each DoF.
-     *
-     * @param dof_handler
-     * @param dof_max_cell_size The returned list of maximum cell sizes. The
-     * memory for this vector should be preallocated and initialized to zero
-     * before calling this function.
-     */
-    template <typename DoFHandlerType, typename Number = double>
-    void
-    map_dofs_to_max_cell_size(const DoFHandlerType &dof_handler,
-                              std::vector<Number>  &dof_max_cell_size)
-    {
-      const unsigned int n_dofs = dof_handler.n_dofs();
-      AssertDimension(n_dofs, dof_max_cell_size.size());
-
-      for (const auto &cell : dof_handler.active_cell_iterators())
-        {
-          /**
-           * Get the diameter of the current cell.
-           */
-          Number cell_diameter = cell->diameter();
-
-          /**
-           * Get DoF indices local to this cell.
-           */
-          std::vector<types::global_dof_index> dof_indices(
-            cell->get_fe().dofs_per_cell);
-          cell->get_dof_indices(dof_indices);
-
-          for (auto index : dof_indices)
-            {
-              if (cell_diameter > dof_max_cell_size.at(index))
-                {
-                  dof_max_cell_size.at(index) = cell_diameter;
-                }
-            }
-        }
-    }
-
-
-    /**
-     * Calculate the maximum cell sizes associated with those DoFs on a specific
-     * level in the given DoF handler object.
-     */
-    template <typename DoFHandlerType, typename Number = double>
-    void
-    map_mg_dofs_to_max_cell_size(const DoFHandlerType &dof_handler,
-                                 const unsigned int    level,
-                                 std::vector<Number>  &dof_max_cell_size)
-    {
-      const unsigned int n_dofs = dof_handler.n_dofs(level);
-      AssertDimension(n_dofs, dof_max_cell_size.size());
-
-      for (const auto &cell : dof_handler.mg_cell_iterators_on_level(level))
-        {
-          /**
-           * Get the diameter of the current cell.
-           */
-          Number cell_diameter = cell->diameter();
-
-          /**
-           * Get DoF indices local to this cell.
-           */
-          std::vector<types::global_dof_index> dof_indices(
-            cell->get_fe().dofs_per_cell);
-          cell->get_mg_dof_indices(dof_indices);
-
-          for (const auto index : dof_indices)
-            {
-              if (cell_diameter > dof_max_cell_size.at(index))
-                {
-                  dof_max_cell_size.at(index) = cell_diameter;
-                }
-            }
-        }
-    }
-
-
-    /**
-     * Calculate the maximum cell sizes associated with a subset of DoFs
-     * selected from all those DoFs in the DoF handler.
-     */
-    template <int dim, int spacedim, typename Number = double>
-    void
-    map_dofs_to_max_cell_size(const DoFHandler<dim, spacedim> &dof_handler,
-                              const std::vector<types::global_dof_index>
-                                &map_from_local_to_full_dof_indices,
-                              std::vector<Number> &dof_max_cell_size)
-    {
-      const types::global_dof_index n_dofs =
-        map_from_local_to_full_dof_indices.size();
-      AssertDimension(n_dofs, dof_max_cell_size.size());
-
-      std::vector<Number> full_dof_max_cell_size(dof_handler.n_dofs());
-      map_dofs_to_max_cell_size(dof_handler, full_dof_max_cell_size);
-
-      for (types::global_dof_index d = 0; d < n_dofs; d++)
-        {
-          dof_max_cell_size[d] =
-            full_dof_max_cell_size[map_from_local_to_full_dof_indices[d]];
-        }
-    }
-=======
     for (types::global_dof_index i = 0; i < selected_dof_values.size(); i++)
       {
         all_dof_values(map_from_local_to_full_dof_indices[i]) =
           selected_dof_values(i);
       }
   }
+
+
+  /**
+   * Build the topology for "DoF support point-to-cell" relation.
+   *
+   * \mynote{2022-06-06 This topology is needed when the continuous finite
+   * element such as @p FE_Q is adopted. For the discontinuous finite element
+   * such as @p FE_DGQ, the DoFs in a cell are separated from those in other
+   * cells. Hence, such point-to-cell topology is not necessary.}
+   *
+   * @param dof_to_cell_topo
+   * @param dof_handler
+   * @param fe_index
+   */
+  template <int dim, int spacedim>
+  void
+  build_dof_to_cell_topology(
+    std::vector<
+      std::vector<const typename DoFHandler<dim, spacedim>::cell_iterator *>>
+      &dof_to_cell_topo,
+    const std::vector<typename DoFHandler<dim, spacedim>::cell_iterator>
+                                    &cell_iterators_in_dof_handler,
+    const DoFHandler<dim, spacedim> &dof_handler,
+    const unsigned int               fe_index = 0)
+  {
+    const types::global_dof_index        n_dofs = dof_handler.n_dofs();
+    const FiniteElement<dim, spacedim>  &fe     = dof_handler.get_fe(fe_index);
+    const unsigned int                   dofs_per_cell = fe.dofs_per_cell;
+    std::vector<types::global_dof_index> local_dof_indices(dofs_per_cell);
+
+    dof_to_cell_topo.resize(n_dofs);
+
+    for (const auto &cell : cell_iterators_in_dof_handler)
+      {
+        cell->get_dof_indices(local_dof_indices);
+        for (auto dof_index : local_dof_indices)
+          {
+            dof_to_cell_topo[dof_index].push_back(&cell);
+          }
+      }
+  }
+
+
+  /**
+   * @brief Build the topology for "DoF support point-to-cell" relation.
+   *
+   * This function is similar to \ref
+   * build_dof_to_cell_topology(std::vector<std::vector<const typename
+   * DoFHandler<dim, spacedim>::cell_iterator *>> &, const
+   * std::vector<typename DoFHandler<dim, spacedim>::cell_iterator> &, const
+   * DoFHandler<dim, spacedim> &, const unsigned int), but the result is
+   * returned in the object DoFToCellTopology, which also stores the maximum
+   * number of cells associated with a DoF.
+   *
+   * @tparam dim
+   * @tparam spacedim
+   * @param dof_to_cell_topo
+   * @param cell_iterators_in_dof_handler
+   * @param dof_handler
+   * @param fe_index
+   */
+  template <int dim, int spacedim>
+  void
+  build_dof_to_cell_topology(
+    DoFToCellTopology<dim, spacedim> &dof_to_cell_topo,
+    const std::vector<typename DoFHandler<dim, spacedim>::cell_iterator>
+                                    &cell_iterators_in_dof_handler,
+    const DoFHandler<dim, spacedim> &dof_handler,
+    const unsigned int               fe_index = 0)
+  {
+    const types::global_dof_index        n_dofs = dof_handler.n_dofs();
+    const FiniteElement<dim, spacedim>  &fe     = dof_handler.get_fe(fe_index);
+    const unsigned int                   dofs_per_cell = fe.dofs_per_cell;
+    std::vector<types::global_dof_index> local_dof_indices(dofs_per_cell);
+
+    dof_to_cell_topo.topology.resize(n_dofs);
+    dof_to_cell_topo.max_cells_per_dof = 0;
+
+    for (const auto &cell : cell_iterators_in_dof_handler)
+      {
+        cell->get_dof_indices(local_dof_indices);
+        for (auto dof_index : local_dof_indices)
+          {
+            dof_to_cell_topo.topology[dof_index].push_back(&cell);
+          }
+      }
+
+    for (const auto &dof_to_cells : dof_to_cell_topo.topology)
+      {
+        if (dof_to_cells.size() > dof_to_cell_topo.max_cells_per_dof)
+          {
+            dof_to_cell_topo.max_cells_per_dof = dof_to_cells.size();
+          }
+      }
+  }
+
+
+  /**
+   * @brief Build the topology for "DoF support point-to-cell" relation. The
+   * DoFs are on a specific level in the multigrid.
+   *
+   * @tparam dim
+   * @tparam spacedim
+   * @param dof_to_cell_topo
+   * @param mg_cell_iterators_in_dof_handler
+   * @param dof_handler
+   * @param level
+   * @param fe_index
+   */
+  template <int dim, int spacedim>
+  void
+  build_mg_dof_to_cell_topology(
+    std::vector<
+      std::vector<const typename DoFHandler<dim, spacedim>::cell_iterator *>>
+      &dof_to_cell_topo,
+    const std::vector<typename DoFHandler<dim, spacedim>::cell_iterator>
+                                    &mg_cell_iterators_in_dof_handler,
+    const DoFHandler<dim, spacedim> &dof_handler,
+    const unsigned int               level    = 0,
+    const unsigned int               fe_index = 0)
+  {
+    const types::global_dof_index        n_dofs = dof_handler.n_dofs(level);
+    const FiniteElement<dim, spacedim>  &fe     = dof_handler.get_fe(fe_index);
+    const unsigned int                   dofs_per_cell = fe.dofs_per_cell;
+    std::vector<types::global_dof_index> local_dof_indices(dofs_per_cell);
+
+    dof_to_cell_topo.resize(n_dofs);
+
+    for (const auto &cell : mg_cell_iterators_in_dof_handler)
+      {
+        cell->get_mg_dof_indices(local_dof_indices);
+        for (auto dof_index : local_dof_indices)
+          {
+            dof_to_cell_topo[dof_index].push_back(&cell);
+          }
+      }
+  }
+
+
+  /**
+   * @brief Build the topology for "DoF support point-to-cell" relation. The
+   * DoFs are on a specific level in the multigrid.
+   *
+   * This function is similar to \ref
+   * build_dof_to_cell_topology(std::vector<std::vector<const typename
+   * DoFHandler<dim, spacedim>::cell_iterator *>> &, const
+   * std::vector<typename DoFHandler<dim, spacedim>::cell_iterator> &, const
+   * DoFHandler<dim, spacedim> &, const unsigned int, const unsigned int), but
+   * the result is returned in the object DoFToCellTopology, which also stores
+   * the maximum number of cells associated with a DoF.
+   *
+   * @tparam dim
+   * @tparam spacedim
+   * @param dof_to_cell_topo
+   * @param mg_cell_iterators_in_dof_handler
+   * @param dof_handler
+   * @param level
+   * @param fe_index
+   */
+  template <int dim, int spacedim>
+  void
+  build_mg_dof_to_cell_topology(
+    DoFToCellTopology<dim, spacedim> &dof_to_cell_topo,
+    const std::vector<typename DoFHandler<dim, spacedim>::cell_iterator>
+                                    &mg_cell_iterators_in_dof_handler,
+    const DoFHandler<dim, spacedim> &dof_handler,
+    const unsigned int               level    = 0,
+    const unsigned int               fe_index = 0)
+  {
+    const types::global_dof_index        n_dofs = dof_handler.n_dofs(level);
+    const FiniteElement<dim, spacedim>  &fe     = dof_handler.get_fe(fe_index);
+    const unsigned int                   dofs_per_cell = fe.dofs_per_cell;
+    std::vector<types::global_dof_index> local_dof_indices(dofs_per_cell);
+
+    dof_to_cell_topo.topology.resize(n_dofs);
+    dof_to_cell_topo.max_cells_per_dof = 0;
+
+    for (const auto &cell : mg_cell_iterators_in_dof_handler)
+      {
+        cell->get_mg_dof_indices(local_dof_indices);
+        for (auto dof_index : local_dof_indices)
+          {
+            dof_to_cell_topo.topology[dof_index].push_back(&cell);
+          }
+      }
+
+    for (const auto &dof_to_cells : dof_to_cell_topo.topology)
+      {
+        if (dof_to_cells.size() > dof_to_cell_topo.max_cells_per_dof)
+          {
+            dof_to_cell_topo.max_cells_per_dof = dof_to_cells.size();
+          }
+      }
+  }
+
+
+  /**
+   * @brief Make a sparsity pattern where the row indices of the matrix should
+   * be converted from external DoF numbering to internal.
+   */
+  template <int dim, int spacedim, typename SparsityPatternType>
+  void
+  make_sparsity_pattern(
+    const DoFHandler<dim, spacedim>            &dof_row,
+    const std::vector<types::global_dof_index> &dof_row_e2i_numbering,
+    const DoFHandler<dim, spacedim>            &dof_col,
+    SparsityPatternType                        &sparsity)
+  {
+    const types::global_dof_index n_dofs_row = dof_row.n_dofs();
+    const types::global_dof_index n_dofs_col = dof_col.n_dofs();
+    (void)n_dofs_row;
+    (void)n_dofs_col;
+
+    Assert(sparsity.n_rows() == n_dofs_row,
+           ExcDimensionMismatch(sparsity.n_rows(), n_dofs_row));
+    Assert(sparsity.n_cols() == n_dofs_col,
+           ExcDimensionMismatch(sparsity.n_cols(), n_dofs_col));
+
+    using cell_iterator = typename DoFHandler<dim, spacedim>::cell_iterator;
+    std::list<std::pair<cell_iterator, cell_iterator>> cell_list =
+      GridTools::get_finest_common_cells(dof_row, dof_col);
+
+    for (const auto &cell_pair : cell_list)
+      {
+        const cell_iterator cell_row = cell_pair.first;
+        const cell_iterator cell_col = cell_pair.second;
+
+        if (cell_row->is_active() && cell_col->is_active())
+          {
+            const unsigned int dofs_per_cell_row =
+              cell_row->get_fe().n_dofs_per_cell();
+            const unsigned int dofs_per_cell_col =
+              cell_col->get_fe().n_dofs_per_cell();
+            std::vector<types::global_dof_index> local_dof_indices_row(
+              dofs_per_cell_row);
+            std::vector<types::global_dof_index> local_dof_indices_col(
+              dofs_per_cell_col);
+            cell_row->get_dof_indices(local_dof_indices_row);
+            cell_col->get_dof_indices(local_dof_indices_col);
+            for (unsigned int i = 0; i < dofs_per_cell_row; ++i)
+              sparsity.add_entries(
+                dof_row_e2i_numbering[local_dof_indices_row[i]],
+                local_dof_indices_col.begin(),
+                local_dof_indices_col.end());
+          }
+      }
+  }
 } // namespace DoFToolsExt
->>>>>>> 60e2842b
 
 HBEM_NS_CLOSE
 
-<<<<<<< HEAD
-    /**
-     * @brief Calculate the maximum cell sizes associated with a subset of DoFs
-     * selected from all those DoFs on a specific level in the DoF handler.
-     *
-     * @tparam Number
-     * @tparam dim
-     * @tparam spacedim
-     * @param dof_handler
-     * @param map_from_local_to_full_dof_indices
-     * @param level
-     * @param dof_max_cell_size
-     */
-    template <int dim, int spacedim, typename Number = double>
-    void
-    map_mg_dofs_to_max_cell_size(const DoFHandler<dim, spacedim> &dof_handler,
-                                 const std::vector<types::global_dof_index>
-                                   &map_from_local_to_full_dof_indices,
-                                 const unsigned int   level,
-                                 std::vector<Number> &dof_max_cell_size)
-    {
-      const types::global_dof_index n_dofs =
-        map_from_local_to_full_dof_indices.size();
-      AssertDimension(n_dofs, dof_max_cell_size.size());
-
-      std::vector<Number> full_dof_max_cell_size(dof_handler.n_dofs(level));
-      map_mg_dofs_to_max_cell_size(dof_handler, level, full_dof_max_cell_size);
-
-      for (types::global_dof_index d = 0; d < n_dofs; d++)
-        {
-          dof_max_cell_size[d] =
-            full_dof_max_cell_size[map_from_local_to_full_dof_indices[d]];
-        }
-    }
-
-
-    /**
-     * Calculate the minimum cell sizes associated with those DoFs in the given
-     * DoF handler object.
-     *
-     * The value doubled is used as an estimate for the diameter of the support
-     * set of each DoF.
-     *
-     * @param dof_min_cell_size The returned list of average cell sizes. The
-     * memory for this vector should be preallocated and initialized to zero
-     * before calling this function.
-     */
-    template <typename DoFHandlerType, typename Number = double>
-    void
-    map_dofs_to_min_cell_size(const DoFHandlerType &dof_handler,
-                              std::vector<Number>  &dof_min_cell_size)
-    {
-      const unsigned int n_dofs = dof_handler.n_dofs();
-      AssertDimension(n_dofs, dof_min_cell_size.size());
-
-      for (const auto &cell : dof_handler.active_cell_iterators())
-        {
-          /**
-           * Get the diameter of the current cell.
-           */
-          Number cell_diameter = cell->diameter();
-
-          /**
-           * Get DoF indices local to this cell.
-           */
-          std::vector<types::global_dof_index> dof_indices(
-            cell->get_fe().dofs_per_cell);
-          cell->get_dof_indices(dof_indices);
-
-          for (auto index : dof_indices)
-            {
-              if (cell_diameter < dof_min_cell_size.at(index) ||
-                  dof_min_cell_size.at(index) == 0)
-                {
-                  dof_min_cell_size.at(index) = cell_diameter;
-                }
-            }
-        }
-    }
-
-
-    /**
-     * Calculate the minimum cell sizes associated with those DoFs on a specific
-     * level in the given DoF handler object.
-     */
-    template <typename DoFHandlerType, typename Number = double>
-    void
-    map_mg_dofs_to_min_cell_size(const DoFHandlerType &dof_handler,
-                                 const unsigned int    level,
-                                 std::vector<Number>  &dof_min_cell_size)
-    {
-      const unsigned int n_dofs = dof_handler.n_dofs(level);
-      AssertDimension(n_dofs, dof_min_cell_size.size());
-
-      for (const auto &cell : dof_handler.mg_cell_iterators_on_level(level))
-        {
-          /**
-           * Get the diameter of the current cell.
-           */
-          Number cell_diameter = cell->diameter();
-
-          /**
-           * Get DoF indices local to this cell.
-           */
-          std::vector<types::global_dof_index> dof_indices(
-            cell->get_fe().dofs_per_cell);
-          cell->get_mg_dof_indices(dof_indices);
-
-          for (const auto index : dof_indices)
-            {
-              if (cell_diameter < dof_min_cell_size.at(index) ||
-                  dof_min_cell_size.at(index) == 0)
-                {
-                  dof_min_cell_size.at(index) = cell_diameter;
-                }
-            }
-        }
-    }
-
-
-    /**
-     * @brief Calculate the minimum cell sizes associated with a subset of DoFs
-     * selected from all those DoFs in the DoF handler.
-     *
-     * @tparam Number
-     * @tparam dim
-     * @tparam spacedim
-     * @param dof_handler
-     * @param map_from_local_to_full_dof_indices
-     * @param dof_min_cell_size
-     */
-    template <int dim, int spacedim, typename Number = double>
-    void
-    map_dofs_to_min_cell_size(const DoFHandler<dim, spacedim> &dof_handler,
-                              const std::vector<types::global_dof_index>
-                                &map_from_local_to_full_dof_indices,
-                              std::vector<Number> &dof_min_cell_size)
-    {
-      const types::global_dof_index n_dofs =
-        map_from_local_to_full_dof_indices.size();
-      AssertDimension(n_dofs, dof_min_cell_size.size());
-
-      std::vector<Number> full_dof_min_cell_size(dof_handler.n_dofs());
-      map_dofs_to_min_cell_size(dof_handler, full_dof_min_cell_size);
-
-      for (types::global_dof_index d = 0; d < n_dofs; d++)
-        {
-          dof_min_cell_size[d] =
-            full_dof_min_cell_size[map_from_local_to_full_dof_indices[d]];
-        }
-    }
-
-
-    /**
-     * @brief Calculate the minimum cell sizes associated with a subset of DoFs
-     * selected from all those DoFs on a specific level in the DoF handler.
-     *
-     * @tparam Number
-     * @tparam dim
-     * @tparam spacedim
-     * @param dof_handler
-     * @param map_from_local_to_full_dof_indices
-     * @param level
-     * @param dof_min_cell_size
-     */
-    template <int dim, int spacedim, typename Number = double>
-    void
-    map_mg_dofs_to_min_cell_size(const DoFHandler<dim, spacedim> &dof_handler,
-                                 const std::vector<types::global_dof_index>
-                                   &map_from_local_to_full_dof_indices,
-                                 const unsigned int   level,
-                                 std::vector<Number> &dof_min_cell_size)
-    {
-      const types::global_dof_index n_dofs =
-        map_from_local_to_full_dof_indices.size();
-      AssertDimension(n_dofs, dof_min_cell_size.size());
-
-      std::vector<Number> full_dof_min_cell_size(dof_handler.n_dofs(level));
-      map_mg_dofs_to_min_cell_size(dof_handler, level, full_dof_min_cell_size);
-
-      for (types::global_dof_index d = 0; d < n_dofs; d++)
-        {
-          dof_min_cell_size[d] =
-            full_dof_min_cell_size[map_from_local_to_full_dof_indices[d]];
-        }
-    }
-
-
-    /**
-     * @brief Print out support points for the list of selected DoFs, which are
-     * used for visualization in Gnuplot.
-     *
-     * @tparam spacedim
-     * @param out
-     * @param support_points
-     * @param selected_dofs
-     * @param has_label
-     */
-    template <int spacedim>
-    void
-    write_gnuplot_dof_support_point_info(
-      std::ostream                                             &out,
-      const std::map<types::global_dof_index, Point<spacedim>> &support_points,
-      const std::vector<bool>                                  &selected_dofs,
-      const bool has_label = true)
-    {
-      AssertDimension(support_points.size(), selected_dofs.size());
-
-      AssertThrow(out, ExcIO());
-
-      unsigned int counter = 0;
-      for (const auto &p : support_points)
-        {
-          if (selected_dofs[counter])
-            {
-              if (has_label)
-                {
-                  out << p.second << ' ' << '"' << p.first << "\"\n";
-                }
-              else
-                {
-                  out << p.second << "\n";
-                }
-            }
-
-          counter++;
-        }
-
-      out.flush();
-
-      AssertThrow(out, ExcIO());
-    }
-
-
-    /**
-     * @brief Copy the list of selected DoF values into the complete DoF value
-     * list.
-     *
-     * @tparam Number
-     * @param all_dof_values
-     * @param selected_dof_values
-     * @param map_from_local_to_full_dof_indices
-     */
-    template <typename Number>
-    void
-    extend_selected_dof_values_to_full_dofs(
-      Vector<Number>       &all_dof_values,
-      const Vector<Number> &selected_dof_values,
-      const std::vector<types::global_dof_index>
-        &map_from_local_to_full_dof_indices)
-    {
-      AssertDimension(selected_dof_values.size(),
-                      map_from_local_to_full_dof_indices.size());
-
-      for (types::global_dof_index i = 0; i < selected_dof_values.size(); i++)
-        {
-          all_dof_values(map_from_local_to_full_dof_indices[i]) =
-            selected_dof_values(i);
-        }
-    }
-
-
-    template <int dim, int spacedim>
-    class DoFToCellTopology
-    {
-    public:
-      /**
-       * The core structure describing the DoF-to-cell topology.
-       */
-      std::vector<
-        std::vector<const typename DoFHandler<dim, spacedim>::cell_iterator *>>
-        topology;
-
-      /**
-       * Maximum number of cells associated with a DoF.
-       */
-      unsigned int max_cells_per_dof;
-    };
-
-    /**
-     * Build the topology for "DoF support point-to-cell" relation.
-     *
-     * \mynote{2022-06-06 This topology is needed when the continuous finite
-     * element such as @p FE_Q is adopted. For the discontinuous finite element
-     * such as @p FE_DGQ, the DoFs in a cell are separated from those in other
-     * cells. Hence, such point-to-cell topology is not necessary.}
-     *
-     * @param dof_to_cell_topo
-     * @param dof_handler
-     * @param fe_index
-     */
-    template <int dim, int spacedim>
-    void
-    build_dof_to_cell_topology(
-      std::vector<
-        std::vector<const typename DoFHandler<dim, spacedim>::cell_iterator *>>
-        &dof_to_cell_topo,
-      const std::vector<typename DoFHandler<dim, spacedim>::cell_iterator>
-                                      &cell_iterators_in_dof_handler,
-      const DoFHandler<dim, spacedim> &dof_handler,
-      const unsigned int               fe_index = 0)
-    {
-      const types::global_dof_index        n_dofs = dof_handler.n_dofs();
-      const FiniteElement<dim, spacedim>  &fe = dof_handler.get_fe(fe_index);
-      const unsigned int                   dofs_per_cell = fe.dofs_per_cell;
-      std::vector<types::global_dof_index> local_dof_indices(dofs_per_cell);
-
-      dof_to_cell_topo.resize(n_dofs);
-
-      for (const auto &cell : cell_iterators_in_dof_handler)
-        {
-          cell->get_dof_indices(local_dof_indices);
-          for (auto dof_index : local_dof_indices)
-            {
-              dof_to_cell_topo[dof_index].push_back(&cell);
-            }
-        }
-    }
-
-
-    /**
-     * @brief Build the topology for "DoF support point-to-cell" relation.
-     *
-     * This function is similar to \ref
-     * build_dof_to_cell_topology(std::vector<std::vector<const typename
-     * DoFHandler<dim, spacedim>::cell_iterator *>> &, const
-     * std::vector<typename DoFHandler<dim, spacedim>::cell_iterator> &, const
-     * DoFHandler<dim, spacedim> &, const unsigned int), but the result is
-     * returned in the object DoFToCellTopology, which also stores the maximum
-     * number of cells associated with a DoF.
-     *
-     * @tparam dim
-     * @tparam spacedim
-     * @param dof_to_cell_topo
-     * @param cell_iterators_in_dof_handler
-     * @param dof_handler
-     * @param fe_index
-     */
-    template <int dim, int spacedim>
-    void
-    build_dof_to_cell_topology(
-      DoFToCellTopology<dim, spacedim> &dof_to_cell_topo,
-      const std::vector<typename DoFHandler<dim, spacedim>::cell_iterator>
-                                      &cell_iterators_in_dof_handler,
-      const DoFHandler<dim, spacedim> &dof_handler,
-      const unsigned int               fe_index = 0)
-    {
-      const types::global_dof_index        n_dofs = dof_handler.n_dofs();
-      const FiniteElement<dim, spacedim>  &fe = dof_handler.get_fe(fe_index);
-      const unsigned int                   dofs_per_cell = fe.dofs_per_cell;
-      std::vector<types::global_dof_index> local_dof_indices(dofs_per_cell);
-
-      dof_to_cell_topo.topology.resize(n_dofs);
-      dof_to_cell_topo.max_cells_per_dof = 0;
-
-      for (const auto &cell : cell_iterators_in_dof_handler)
-        {
-          cell->get_dof_indices(local_dof_indices);
-          for (auto dof_index : local_dof_indices)
-            {
-              dof_to_cell_topo.topology[dof_index].push_back(&cell);
-            }
-        }
-
-      for (const auto &dof_to_cells : dof_to_cell_topo.topology)
-        {
-          if (dof_to_cells.size() > dof_to_cell_topo.max_cells_per_dof)
-            {
-              dof_to_cell_topo.max_cells_per_dof = dof_to_cells.size();
-            }
-        }
-    }
-
-
-    /**
-     * @brief Build the topology for "DoF support point-to-cell" relation. The
-     * DoFs are on a specific level in the multigrid.
-     *
-     * @tparam dim
-     * @tparam spacedim
-     * @param dof_to_cell_topo
-     * @param mg_cell_iterators_in_dof_handler
-     * @param dof_handler
-     * @param level
-     * @param fe_index
-     */
-    template <int dim, int spacedim>
-    void
-    build_mg_dof_to_cell_topology(
-      std::vector<
-        std::vector<const typename DoFHandler<dim, spacedim>::cell_iterator *>>
-        &dof_to_cell_topo,
-      const std::vector<typename DoFHandler<dim, spacedim>::cell_iterator>
-                                      &mg_cell_iterators_in_dof_handler,
-      const DoFHandler<dim, spacedim> &dof_handler,
-      const unsigned int               level    = 0,
-      const unsigned int               fe_index = 0)
-    {
-      const types::global_dof_index        n_dofs = dof_handler.n_dofs(level);
-      const FiniteElement<dim, spacedim>  &fe = dof_handler.get_fe(fe_index);
-      const unsigned int                   dofs_per_cell = fe.dofs_per_cell;
-      std::vector<types::global_dof_index> local_dof_indices(dofs_per_cell);
-
-      dof_to_cell_topo.resize(n_dofs);
-
-      for (const auto &cell : mg_cell_iterators_in_dof_handler)
-        {
-          cell->get_mg_dof_indices(local_dof_indices);
-          for (auto dof_index : local_dof_indices)
-            {
-              dof_to_cell_topo[dof_index].push_back(&cell);
-            }
-        }
-    }
-
-
-    /**
-     * @brief Build the topology for "DoF support point-to-cell" relation. The
-     * DoFs are on a specific level in the multigrid.
-     *
-     * This function is similar to \ref
-     * build_dof_to_cell_topology(std::vector<std::vector<const typename
-     * DoFHandler<dim, spacedim>::cell_iterator *>> &, const
-     * std::vector<typename DoFHandler<dim, spacedim>::cell_iterator> &, const
-     * DoFHandler<dim, spacedim> &, const unsigned int, const unsigned int), but
-     * the result is returned in the object DoFToCellTopology, which also stores
-     * the maximum number of cells associated with a DoF.
-     *
-     * @tparam dim
-     * @tparam spacedim
-     * @param dof_to_cell_topo
-     * @param mg_cell_iterators_in_dof_handler
-     * @param dof_handler
-     * @param level
-     * @param fe_index
-     */
-    template <int dim, int spacedim>
-    void
-    build_mg_dof_to_cell_topology(
-      DoFToCellTopology<dim, spacedim> &dof_to_cell_topo,
-      const std::vector<typename DoFHandler<dim, spacedim>::cell_iterator>
-                                      &mg_cell_iterators_in_dof_handler,
-      const DoFHandler<dim, spacedim> &dof_handler,
-      const unsigned int               level    = 0,
-      const unsigned int               fe_index = 0)
-    {
-      const types::global_dof_index        n_dofs = dof_handler.n_dofs(level);
-      const FiniteElement<dim, spacedim>  &fe = dof_handler.get_fe(fe_index);
-      const unsigned int                   dofs_per_cell = fe.dofs_per_cell;
-      std::vector<types::global_dof_index> local_dof_indices(dofs_per_cell);
-
-      dof_to_cell_topo.topology.resize(n_dofs);
-      dof_to_cell_topo.max_cells_per_dof = 0;
-
-      for (const auto &cell : mg_cell_iterators_in_dof_handler)
-        {
-          cell->get_mg_dof_indices(local_dof_indices);
-          for (auto dof_index : local_dof_indices)
-            {
-              dof_to_cell_topo.topology[dof_index].push_back(&cell);
-            }
-        }
-
-      for (const auto &dof_to_cells : dof_to_cell_topo.topology)
-        {
-          if (dof_to_cells.size() > dof_to_cell_topo.max_cells_per_dof)
-            {
-              dof_to_cell_topo.max_cells_per_dof = dof_to_cells.size();
-            }
-        }
-    }
-
-
-    /**
-     * @brief Make a sparsity pattern where the row indices of the matrix should
-     * be converted from external DoF numbering to internal.
-     */
-    template <int dim, int spacedim, typename SparsityPatternType>
-    void
-    make_sparsity_pattern(
-      const DoFHandler<dim, spacedim>            &dof_row,
-      const std::vector<types::global_dof_index> &dof_row_e2i_numbering,
-      const DoFHandler<dim, spacedim>            &dof_col,
-      SparsityPatternType                        &sparsity)
-    {
-      const types::global_dof_index n_dofs_row = dof_row.n_dofs();
-      const types::global_dof_index n_dofs_col = dof_col.n_dofs();
-      (void)n_dofs_row;
-      (void)n_dofs_col;
-
-      Assert(sparsity.n_rows() == n_dofs_row,
-             ExcDimensionMismatch(sparsity.n_rows(), n_dofs_row));
-      Assert(sparsity.n_cols() == n_dofs_col,
-             ExcDimensionMismatch(sparsity.n_cols(), n_dofs_col));
-
-      using cell_iterator = typename DoFHandler<dim, spacedim>::cell_iterator;
-      std::list<std::pair<cell_iterator, cell_iterator>> cell_list =
-        GridTools::get_finest_common_cells(dof_row, dof_col);
-
-      for (const auto &cell_pair : cell_list)
-        {
-          const cell_iterator cell_row = cell_pair.first;
-          const cell_iterator cell_col = cell_pair.second;
-
-          if (cell_row->is_active() && cell_col->is_active())
-            {
-              const unsigned int dofs_per_cell_row =
-                cell_row->get_fe().n_dofs_per_cell();
-              const unsigned int dofs_per_cell_col =
-                cell_col->get_fe().n_dofs_per_cell();
-              std::vector<types::global_dof_index> local_dof_indices_row(
-                dofs_per_cell_row);
-              std::vector<types::global_dof_index> local_dof_indices_col(
-                dofs_per_cell_col);
-              cell_row->get_dof_indices(local_dof_indices_row);
-              cell_col->get_dof_indices(local_dof_indices_col);
-              for (unsigned int i = 0; i < dofs_per_cell_row; ++i)
-                sparsity.add_entries(
-                  dof_row_e2i_numbering[local_dof_indices_row[i]],
-                  local_dof_indices_col.begin(),
-                  local_dof_indices_col.end());
-            }
-        }
-    }
-  } // namespace DoFToolsExt
-} // namespace HierBEM
-#endif /* INCLUDE_DOF_TOOLS_EXT_H_ */
-=======
-#endif // HIERBEM_INCLUDE_DOF_TOOLS_EXT_H_
->>>>>>> 60e2842b
+#endif // HIERBEM_INCLUDE_DOF_TOOLS_EXT_H_