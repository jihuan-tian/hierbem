--- conflicted
+++ resolved
@@ -175,93 +175,64 @@
   out << std::endl;
 }
 
-<<<<<<< HEAD
-  template <int dim, int spacedim>
-  void
-  SubdomainTopology<dim, spacedim>::print(std::ostream &out) const
-  {
-    out << "=== subdomain-to-face ===\n";
-
-    for (const auto &record : subdomain_to_surface)
+
+/**
+ * A class for detecting if a surface normal vector points into a volume.
+ *
+ * If so, the surface normal vector computed for a cell should be negated,
+ * because we assume an outward normal vector adopted for the problem
+ * domain, whether we're solving an interior BEM problem or exterior
+ * problem.
+ */
+template <int dim, int spacedim>
+class SurfaceNormalDetector
+{
+public:
+  SurfaceNormalDetector() = delete;
+
+  SurfaceNormalDetector(SubdomainTopology<dim, spacedim> &subdomain_topology)
+    : subdomain_topology(subdomain_topology)
+  {}
+
+  /**
+   * Given a material id of a cell, this function checks if its normal
+   * vector points into a corresponding domain by checking the
+   * surface-to-subdomain relationship.
+   *
+   * \mynote{In the Laplace solver, a domain (with a non-zero subdomain tag)
+   * must be fully in contact with the surrounding space (whose subdomain
+   * tag is zero). This still holds if there are several subdomains in the
+   * model, because they are all well separated from each other. This leads
+   * to the fact the in a record in the surface-to-subdomain relationship,
+   * there should be only one non-zero value. We use this fact to check the
+   * direction of the surface normal vector.}
+   *
+   * @pre
+   * @post
+   * @param m
+   * @return
+   */
+  bool
+  is_normal_vector_inward(const types::material_id m) const
+  {
+    if (subdomain_topology.get_surface_to_subdomain()[m][0] > 0)
       {
-        out << record.first << ":";
-        for (const auto face_tag : record.second)
-          {
-            out << " " << face_tag;
-          }
-        out << "\n";
+        Assert(subdomain_topology.get_surface_to_subdomain()[m][1] == 0,
+               ExcInternalError());
+        return false;
       }
-
-    out << "=== face-to-subdomain ===\n";
-    for (const auto &record : surface_to_subdomain)
+    else
       {
-        out << record.first << ": " << record.second[0] << " "
-            << record.second[1] << "\n";
+        Assert(subdomain_topology.get_surface_to_subdomain()[m][1] > 0,
+               ExcInternalError());
+        return true;
       }
-
-    out << std::endl;
-  }
-
-
-  /**
-   * A class for detecting if a surface normal vector points into a volume.
-   *
-   * If so, the surface normal vector computed for a cell should be negated,
-   * because we assume an outward normal vector adopted for the problem
-   * domain, whether we're solving an interior BEM problem or exterior
-   * problem.
-   */
-  template <int dim, int spacedim>
-  class SurfaceNormalDetector
-  {
-  public:
-    SurfaceNormalDetector() = delete;
-
-    SurfaceNormalDetector(SubdomainTopology<dim, spacedim> &subdomain_topology)
-      : subdomain_topology(subdomain_topology)
-    {}
-
-    /**
-     * Given a material id of a cell, this function checks if its normal
-     * vector points into a corresponding domain by checking the
-     * surface-to-subdomain relationship.
-     *
-     * \mynote{In the Laplace solver, a domain (with a non-zero subdomain tag)
-     * must be fully in contact with the surrounding space (whose subdomain
-     * tag is zero). This still holds if there are several subdomains in the
-     * model, because they are all well separated from each other. This leads
-     * to the fact the in a record in the surface-to-subdomain relationship,
-     * there should be only one non-zero value. We use this fact to check the
-     * direction of the surface normal vector.}
-     *
-     * @pre
-     * @post
-     * @param m
-     * @return
-     */
-    bool
-    is_normal_vector_inward(const types::material_id m) const
-    {
-      if (subdomain_topology.get_surface_to_subdomain()[m][0] > 0)
-        {
-          Assert(subdomain_topology.get_surface_to_subdomain()[m][1] == 0,
-                 ExcInternalError());
-          return false;
-        }
-      else
-        {
-          Assert(subdomain_topology.get_surface_to_subdomain()[m][1] > 0,
-                 ExcInternalError());
-          return true;
-        }
-    }
-
-  private:
-    SubdomainTopology<dim, spacedim> &subdomain_topology;
-  };
-} // namespace HierBEM
-=======
+  }
+
+private:
+  SubdomainTopology<dim, spacedim> &subdomain_topology;
+};
+
 HBEM_NS_CLOSE
->>>>>>> 60e2842b
 
 #endif // HIERBEM_INCLUDE_SUBDOMAIN_TOPOLOGY_H_